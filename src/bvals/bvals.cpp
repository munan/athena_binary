//======================================================================================
// Athena++ astrophysical MHD code
// Copyright (C) 2014 James M. Stone  <jmstone@princeton.edu>
//
// This program is free software: you can redistribute and/or modify it under the terms
// of the GNU General Public License (GPL) as published by the Free Software Foundation,
// either version 3 of the License, or (at your option) any later version.
//
// This program is distributed in the hope that it will be useful, but WITHOUT ANY
// WARRANTY; without even the implied warranty of MERCHANTABILITY or FITNESS FOR A 
// PARTICULAR PURPOSE.  See the GNU General Public License for more details.
//
// You should have received a copy of GNU GPL in the file LICENSE included in the code
// distribution.  If not see <http://www.gnu.org/licenses/>.
//======================================================================================
//! \file bvals.cpp
//  \brief implements functions that initialize/apply BCs on each dir
//======================================================================================

// C++ headers
#include <iostream>   // endl
#include <iomanip>
#include <sstream>    // stringstream
#include <stdexcept>  // runtime_error
#include <string>     // c_str()
#include <cstring>    // memcpy
#include <cstdlib>
#include <cmath>

// Athena++ classes headers
#include "../athena.hpp"
#include "../globals.hpp"
#include "../athena_arrays.hpp"
#include "../mesh_refinement/mesh_refinement.hpp"
#include "../mesh.hpp"
#include "../hydro/hydro.hpp"
#include "../hydro/eos/eos.hpp"
#include "../field/field.hpp"
#include "../coordinates/coordinates.hpp"
#include "../parameter_input.hpp"
#include "../utils/buffer_utils.hpp"

// this class header
#include "bvals.hpp"

// MPI header
#ifdef MPI_PARALLEL
#include <mpi.h>
#endif

static NeighborIndexes ni_[56];
static int bufid_[56];

// BoundaryValues constructor - sets functions for the appropriate
// boundary conditions at each of the 6 dirs of a MeshBlock

BoundaryValues::BoundaryValues(MeshBlock *pmb, ParameterInput *pin)
{
  pmy_mblock_ = pmb;
  int cng=pmb->cnghost, cng1=0, cng2=0, cng3=0;
  if(pmb->block_size.nx2>1) cng1=cng, cng2=cng;
  if(pmb->block_size.nx3>1) cng3=cng;
  int f2d=0, f3d=0;
  if(pmb->block_size.nx2 > 1) f2d=1;
  if(pmb->block_size.nx3 > 1) f3d=1;
  for(int i=0; i<6; i++)
    HydroBoundary_[i]=NULL, FieldBoundary_[i]=NULL;

// Set BC functions for each of the 6 boundaries in turn -------------------------------
  // Inner x1
  nface_=2; nedge_=0;
  switch(pmb->block_bcs[INNER_X1]){
    case REFLECTING_BNDRY:
      BoundaryFunction_[INNER_X1] = ReflectInnerX1;
      break;
    case OUTFLOW_BNDRY:
      BoundaryFunction_[INNER_X1] = OutflowInnerX1;
      break;
    case BLOCK_BNDRY: // block boundary
    case USER_BNDRY: // do nothing, useful for user-enrolled BCs
    case PERIODIC_BNDRY: // periodic boundary
      BoundaryFunction_[INNER_X1] = NULL;
      break;
    default:
      std::stringstream msg;
      msg << "### FATAL ERROR in BoundaryValues constructor" << std::endl
          << "Flag ix1_bc=" << pmb->block_bcs[INNER_X1] << " not valid" << std::endl;
      throw std::runtime_error(msg.str().c_str());
   }

  // Outer x1
  switch(pmb->block_bcs[OUTER_X1]){
    case REFLECTING_BNDRY:
      BoundaryFunction_[OUTER_X1] = ReflectOuterX1;
      break;
    case OUTFLOW_BNDRY:
      BoundaryFunction_[OUTER_X1] = OutflowOuterX1;
      break;
    case BLOCK_BNDRY: // block boundary
    case USER_BNDRY: // do nothing, useful for user-enrolled BCs
    case PERIODIC_BNDRY: // periodic boundary
      BoundaryFunction_[OUTER_X1] = NULL;
      break;
    default:
      std::stringstream msg;
      msg << "### FATAL ERROR in BoundaryValues constructor" << std::endl
          << "Flag ox1_bc=" << pmb->block_bcs[OUTER_X1] << " not valid" << std::endl;
      throw std::runtime_error(msg.str().c_str());
  }

  if (pmb->block_size.nx2 > 1) {
    nface_=4; nedge_=4;
    // Inner x2
    switch(pmb->block_bcs[INNER_X2]){
      case REFLECTING_BNDRY:
        BoundaryFunction_[INNER_X2] = ReflectInnerX2;
        break;
      case OUTFLOW_BNDRY:
        BoundaryFunction_[INNER_X2] = OutflowInnerX2;
        break;
      case BLOCK_BNDRY: // block boundary
      case USER_BNDRY: // do nothing, useful for user-enrolled BCs
      case PERIODIC_BNDRY: // periodic boundary
      case POLAR_BNDRY: // polar boundary
        BoundaryFunction_[INNER_X2] = NULL;
        break;
      default:
        std::stringstream msg;
        msg << "### FATAL ERROR in BoundaryValues constructor" << std::endl
            << "Flag ix2_bc=" << pmb->block_bcs[INNER_X2] << " not valid" << std::endl;
        throw std::runtime_error(msg.str().c_str());
     }

    // Outer x2
    switch(pmb->block_bcs[OUTER_X2]){
      case REFLECTING_BNDRY:
        BoundaryFunction_[OUTER_X2] = ReflectOuterX2;
        break;
      case OUTFLOW_BNDRY:
        BoundaryFunction_[OUTER_X2] = OutflowOuterX2;
        break;
      case BLOCK_BNDRY: // block boundary
      case USER_BNDRY: // do nothing, useful for user-enrolled BCs
      case PERIODIC_BNDRY: // periodic boundary
      case POLAR_BNDRY: // polar boundary
        BoundaryFunction_[OUTER_X2] = NULL;
        break;
      default:
        std::stringstream msg;
        msg << "### FATAL ERROR in BoundaryValues constructor" << std::endl
            << "Flag ox2_bc=" << pmb->block_bcs[OUTER_X2] << " not valid" << std::endl;
        throw std::runtime_error(msg.str().c_str());
    }
  }

  if (pmb->block_size.nx3 > 1) {
    nface_=6; nedge_=12;
    // Inner x3
    switch(pmb->block_bcs[INNER_X3]){
      case REFLECTING_BNDRY:
        BoundaryFunction_[INNER_X3] = ReflectInnerX3;
        break;
      case OUTFLOW_BNDRY:
        BoundaryFunction_[INNER_X3] = OutflowInnerX3;
        break;
      case BLOCK_BNDRY: // block boundary
      case USER_BNDRY: // do nothing, useful for user-enrolled BCs
      case PERIODIC_BNDRY: // periodic boundary
        BoundaryFunction_[INNER_X3] = NULL;
        break;
      default:
        std::stringstream msg;
        msg << "### FATAL ERROR in BoundaryValues constructor" << std::endl
            << "Flag ix3_bc=" << pmb->block_bcs[INNER_X3] << " not valid" << std::endl;
        throw std::runtime_error(msg.str().c_str());
     }

    // Outer x3
    switch(pmb->block_bcs[OUTER_X3]){
      case REFLECTING_BNDRY:
        BoundaryFunction_[OUTER_X3] = ReflectOuterX3;
        break;
      case OUTFLOW_BNDRY:
        BoundaryFunction_[OUTER_X3] = OutflowOuterX3;
        break;
      case BLOCK_BNDRY: // block boundary
      case USER_BNDRY: // do nothing, useful for user-enrolled BCs
      case PERIODIC_BNDRY: // periodic boundary
        BoundaryFunction_[OUTER_X3] = NULL;
        break;
      default:
        std::stringstream msg;
        msg << "### FATAL ERROR in BoundaryValues constructor" << std::endl
            << "Flag ox3_bc=" << pmb->block_bcs[OUTER_X3] << " not valid" << std::endl;
        throw std::runtime_error(msg.str().c_str());
    }
  }

  // *** this is temporary fix - copy boundary functions to the Mesh class
  for(int i=0; i<6; i++) {
    if(pmb->block_bcs[i]>0 && pmb->block_bcs[i]<=2) {
      pmb->pmy_mesh->HydroBoundary_[i]=HydroBoundary_[i];
      pmb->pmy_mesh->FieldBoundary_[i]=FieldBoundary_[i];
    }
  }

  // Clear flags and requests
  for(int l=0;l<NSTEP;l++) {
    for(int i=0;i<56;i++){
      hydro_flag_[l][i]=boundary_waiting;
      field_flag_[l][i]=boundary_waiting;
      hydro_send_[l][i]=NULL;
      hydro_recv_[l][i]=NULL;
      field_send_[l][i]=NULL;
      field_recv_[l][i]=NULL;
#ifdef MPI_PARALLEL
      req_hydro_send_[l][i]=MPI_REQUEST_NULL;
      req_hydro_recv_[l][i]=MPI_REQUEST_NULL;
#endif
    }
    for(int i=0;i<48;i++){
      emfcor_send_[l][i]=NULL;
      emfcor_recv_[l][i]=NULL;
      emfcor_flag_[l][i]=boundary_waiting;
#ifdef MPI_PARALLEL
      req_emfcor_send_[l][i]=MPI_REQUEST_NULL;
      req_emfcor_recv_[l][i]=MPI_REQUEST_NULL;
#endif
    }
    for(int i=0;i<6;i++){
      flcor_send_[l][i]=NULL;
#ifdef MPI_PARALLEL
      req_flcor_send_[l][i]=MPI_REQUEST_NULL;
#endif
      for(int j=0;j<=1;j++) {
        for(int k=0;k<=1;k++) {
          flcor_recv_[l][i][j][k]=NULL;
          flcor_flag_[l][i][j][k]=boundary_waiting;
#ifdef MPI_PARALLEL
          req_flcor_recv_[l][i][j][k]=MPI_REQUEST_NULL;
#endif
        }
      }
    }
  }
  // Allocate Buffers
  for(int l=0;l<NSTEP;l++) {
    for(int n=0;n<pmb->pmy_mesh->maxneighbor_;n++) {
      int size=((ni_[n].ox1==0)?pmb->block_size.nx1:NGHOST)
              *((ni_[n].ox2==0)?pmb->block_size.nx2:NGHOST)
              *((ni_[n].ox3==0)?pmb->block_size.nx3:NGHOST);
      if(pmb->pmy_mesh->multilevel==true) {
        int f2c=((ni_[n].ox1==0)?((pmb->block_size.nx1+1)/2):NGHOST)
               *((ni_[n].ox2==0)?((pmb->block_size.nx2+1)/2):NGHOST)
               *((ni_[n].ox3==0)?((pmb->block_size.nx3+1)/2):NGHOST);
        int c2f=((ni_[n].ox1==0)?((pmb->block_size.nx1+1)/2+cng1):cng)
               *((ni_[n].ox2==0)?((pmb->block_size.nx2+1)/2+cng2):cng)
               *((ni_[n].ox3==0)?((pmb->block_size.nx3+1)/2+cng3):cng);
        size=std::max(size,c2f);
        size=std::max(size,f2c);
      }
      size*=NHYDRO;
      hydro_send_[l][n]=new Real[size];
      hydro_recv_[l][n]=new Real[size];
    }
  }
  if (MAGNETIC_FIELDS_ENABLED) {
    for(int l=0;l<NSTEP;l++) {
      for(int n=0;n<pmb->pmy_mesh->maxneighbor_;n++) {
        int size1=((ni_[n].ox1==0)?(pmb->block_size.nx1+1):NGHOST)
                 *((ni_[n].ox2==0)?(pmb->block_size.nx2):NGHOST)
                 *((ni_[n].ox3==0)?(pmb->block_size.nx3):NGHOST);
        int size2=((ni_[n].ox1==0)?(pmb->block_size.nx1):NGHOST)
                 *((ni_[n].ox2==0)?(pmb->block_size.nx2+f2d):NGHOST)
                 *((ni_[n].ox3==0)?(pmb->block_size.nx3):NGHOST);
        int size3=((ni_[n].ox1==0)?(pmb->block_size.nx1):NGHOST)
                 *((ni_[n].ox2==0)?(pmb->block_size.nx2):NGHOST)
                 *((ni_[n].ox3==0)?(pmb->block_size.nx3+f3d):NGHOST);
        int size=size1+size2+size3;
        if(pmb->pmy_mesh->multilevel==true) {
          if(ni_[n].type!=neighbor_face) {
            if(ni_[n].ox1!=0) size1=size1/NGHOST*(NGHOST+1);
            if(ni_[n].ox2!=0) size2=size2/NGHOST*(NGHOST+1);
            if(ni_[n].ox3!=0) size3=size3/NGHOST*(NGHOST+1);
          }
          size=size1+size2+size3;
          int f2c1=((ni_[n].ox1==0)?((pmb->block_size.nx1+1)/2+1):cng)
                  *((ni_[n].ox2==0)?((pmb->block_size.nx2+1)/2):cng)
                  *((ni_[n].ox3==0)?((pmb->block_size.nx3+1)/2):cng);
          int f2c2=((ni_[n].ox1==0)?((pmb->block_size.nx1+1)/2):cng)
                  *((ni_[n].ox2==0)?((pmb->block_size.nx2+1)/2+f2d):cng)
                  *((ni_[n].ox3==0)?((pmb->block_size.nx3+1)/2):cng);
          int f2c3=((ni_[n].ox1==0)?((pmb->block_size.nx1+1)/2):cng)
                  *((ni_[n].ox2==0)?((pmb->block_size.nx2+1)/2):cng)
                  *((ni_[n].ox3==0)?((pmb->block_size.nx3+1)/2+f3d):cng);
          if(ni_[n].type!=neighbor_face) {
            if(ni_[n].ox1!=0) f2c1=f2c1/cng*(cng+1);
            if(ni_[n].ox2!=0) f2c2=f2c2/cng*(cng+1);
            if(ni_[n].ox3!=0) f2c3=f2c3/cng*(cng+1);
          }
          int fsize=f2c1+f2c2+f2c3;
          int c2f1=((ni_[n].ox1==0)?((pmb->block_size.nx1+1)/2+1+cng):cng)
                  *((ni_[n].ox2==0)?((pmb->block_size.nx2+1)/2+cng*f2d):cng)
                  *((ni_[n].ox3==0)?((pmb->block_size.nx3+1)/2+cng*f3d):cng);
          int c2f2=((ni_[n].ox1==0)?((pmb->block_size.nx1+1)/2+cng):cng)
                  *((ni_[n].ox2==0)?((pmb->block_size.nx2+1)/2+f2d+cng*f2d):cng)
                  *((ni_[n].ox3==0)?((pmb->block_size.nx3+1)/2+cng*f3d):cng);
          int c2f3=((ni_[n].ox1==0)?((pmb->block_size.nx1+1)/2+cng):cng)
                  *((ni_[n].ox2==0)?((pmb->block_size.nx2+1)/2+f2d*cng):cng)
                  *((ni_[n].ox3==0)?((pmb->block_size.nx3+1)/2+f3d+cng*f3d):cng);
          int csize=c2f1+c2f2+c2f3;
          size=std::max(size,std::max(csize,fsize));
        }
        field_send_[l][n]=new Real[size];
        field_recv_[l][n]=new Real[size];

        // allocate EMF correction buffer
        if(ni_[n].type==neighbor_face) {
          if(pmb->block_size.nx3>1) { // 3D
            if(ni_[n].ox1!=0)
              size=(pmb->block_size.nx2+1)*(pmb->block_size.nx3)
                  +(pmb->block_size.nx2)*(pmb->block_size.nx3+1);
            else if(ni_[n].ox2!=0)
              size=(pmb->block_size.nx1+1)*(pmb->block_size.nx3)
                  +(pmb->block_size.nx1)*(pmb->block_size.nx3+1);
            else
              size=(pmb->block_size.nx1+1)*(pmb->block_size.nx2)
                  +(pmb->block_size.nx1)*(pmb->block_size.nx2+1);
          }
          else if(pmb->block_size.nx2>1) { // 2D
            if(ni_[n].ox1!=0)
              size=(pmb->block_size.nx2+1)+pmb->block_size.nx2;
            else 
              size=(pmb->block_size.nx1+1)+pmb->block_size.nx1;
          }
          else // 1D
            size=2;
        }
        else if(ni_[n].type==neighbor_edge) {
          if(pmb->block_size.nx3>1) { // 3D
            if(ni_[n].ox3==0) size=pmb->block_size.nx3;
            if(ni_[n].ox2==0) size=pmb->block_size.nx2;
            if(ni_[n].ox1==0) size=pmb->block_size.nx1;
          }
          else if(pmb->block_size.nx2>1)
            size=1;
        }
        else continue;
        emfcor_send_[l][n]=new Real[size];
        emfcor_recv_[l][n]=new Real[size];
      }
    }
  }

  if(pmb->pmy_mesh->multilevel==true) { // SMR or AMR
    // allocate surface area array
    int nc1=pmb->block_size.nx1+2*NGHOST;
    sarea_[0].NewAthenaArray(nc1);
    sarea_[1].NewAthenaArray(nc1);
    int size[6], im, jm, km;
    // allocate flux correction buffer
    size[0]=size[1]=(pmb->block_size.nx2+1)/2*(pmb->block_size.nx3+1)/2*NHYDRO;
    size[2]=size[3]=(pmb->block_size.nx1+1)/2*(pmb->block_size.nx3+1)/2*NHYDRO;
    size[4]=size[5]=(pmb->block_size.nx1+1)/2*(pmb->block_size.nx2+1)/2*NHYDRO;
    if(pmb->block_size.nx3>1) // 3D
      jm=2, km=2;
    else if(pmb->block_size.nx2>1) // 2D
      jm=1, km=2;
    else // 1D
      jm=1, km=1;
    for(int l=0;l<NSTEP;l++) {
      for(int i=0;i<nface_;i++){
        flcor_send_[l][i]=new Real[size[i]];
        for(int j=0;j<jm;j++) {
          for(int k=0;k<km;k++)
            flcor_recv_[l][i][j][k]=new Real[size[i]];
        }
      }
    }
  }
}

// destructor

BoundaryValues::~BoundaryValues()
{
  MeshBlock *pmb=pmy_mblock_;
  for(int l=0;l<NSTEP;l++) {
    for(int i=0;i<pmb->pmy_mesh->maxneighbor_;i++) {
      delete [] hydro_send_[l][i];
      delete [] hydro_recv_[l][i];
    }
  }
  if (MAGNETIC_FIELDS_ENABLED) {
    for(int l=0;l<NSTEP;l++) {
      for(int i=0;i<pmb->pmy_mesh->maxneighbor_;i++) { 
        delete [] field_send_[l][i];
        delete [] field_recv_[l][i];
        if(ni_[i].type==neighbor_face || ni_[i].type==neighbor_edge) {
          delete [] emfcor_send_[l][i];
          delete [] emfcor_recv_[l][i];
        }
      }
    }
  }
  if(pmb->pmy_mesh->multilevel==true) {
    sarea_[0].DeleteAthenaArray();
    sarea_[1].DeleteAthenaArray();
    for(int l=0;l<NSTEP;l++) {
      for(int i=0;i<nface_;i++){
        delete [] flcor_send_[l][i];
        for(int j=0;j<2;j++) {
          for(int k=0;k<2;k++)
            delete [] flcor_recv_[l][i][j][k];
        }
      }
    }
  }
}

//--------------------------------------------------------------------------------------
//! \fn void BoundaryValues::Initialize(void)
//  \brief Initialize MPI requests
void BoundaryValues::Initialize(void)
{
  MeshBlock* pmb=pmy_mblock_;
  int myox1, myox2, myox3;
  int tag;
  int cng, cng1, cng2, cng3;
  int ssize, rsize;
  cng=cng1=pmb->cnghost;
  cng2=(pmb->block_size.nx2>1)?cng:0;
  cng3=(pmb->block_size.nx3>1)?cng:0;
  long int &lx1=pmb->loc.lx1;
  long int &lx2=pmb->loc.lx2;
  long int &lx3=pmb->loc.lx3;
  int &mylevel=pmb->loc.level;
  myox1=((int)(lx1&1L));
  myox2=((int)(lx2&1L));
  myox3=((int)(lx3&1L));
  int f2d=0, f3d=0;
  if(pmb->block_size.nx2 > 1) f2d=1;
  if(pmb->block_size.nx3 > 1) f3d=1;


  // count the number of the fine meshblocks contacting on each edge
  int eid=0;
  if(pmb->block_size.nx2 > 1) {
    for(int ox2=-1;ox2<=1;ox2+=2) {
      for(int ox1=-1;ox1<=1;ox1+=2) {
        int nis, nie, njs, nje;
        nis=std::max(ox1-1,-1), nie=std::min(ox1+1,1);
        njs=std::max(ox2-1,-1), nje=std::min(ox2+1,1);
        int nf=0, fl=mylevel;
        for(int nj=njs; nj<=nje; nj++) {
          for(int ni=nis; ni<=nie; ni++) {
            if(pmb->nblevel[1][nj+1][ni+1] > fl)
              fl++, nf=0;
            if(pmb->nblevel[1][nj+1][ni+1]==fl)
              nf++;
          }
        }
        edge_flag_[eid]=(fl==mylevel);
        nedge_fine_[eid++]=nf;
      }
    }
  }
  if(pmb->block_size.nx3 > 1) {
    for(int ox3=-1;ox3<=1;ox3+=2) {
      for(int ox1=-1;ox1<=1;ox1+=2) {
        int nis, nie, nks, nke;
        nis=std::max(ox1-1,-1), nie=std::min(ox1+1,1);
        nks=std::max(ox3-1,-1), nke=std::min(ox3+1,1);
        int nf=0, fl=mylevel;
        for(int nk=nks; nk<=nke; nk++) {
          for(int ni=nis; ni<=nie; ni++) {
            if(pmb->nblevel[nk+1][1][ni+1] > fl)
              fl++, nf=0;
            if(pmb->nblevel[nk+1][1][ni+1]==fl)
              nf++;
          }
        }
        edge_flag_[eid]=(fl==mylevel);
        nedge_fine_[eid++]=nf;
      }
    }
    for(int ox3=-1;ox3<=1;ox3+=2) {
      for(int ox2=-1;ox2<=1;ox2+=2) {
        int njs, nje, nks, nke;
        njs=std::max(ox2-1,-1), nje=std::min(ox2+1,1);
        nks=std::max(ox3-1,-1), nke=std::min(ox3+1,1);
        int nf=0, fl=mylevel;
        for(int nk=nks; nk<=nke; nk++) {
          for(int nj=njs; nj<=nje; nj++) {
            if(pmb->nblevel[nk+1][nj+1][1] > fl)
              fl++, nf=0;
            if(pmb->nblevel[nk+1][nj+1][1]==fl)
              nf++;
          }
        }
        edge_flag_[eid]=(fl==mylevel);
        nedge_fine_[eid++]=nf;
      }
    }
  }

#ifdef MPI_PARALLEL
  for(int l=0;l<NSTEP;l++) {
    for(int n=0;n<pmb->nneighbor;n++) {
      NeighborBlock& nb = pmb->neighbor[n];
      if(nb.rank!=Globals::my_rank) {
        if(nb.level==mylevel) { // same
          ssize=rsize=((nb.ox1==0)?pmb->block_size.nx1:NGHOST)
                     *((nb.ox2==0)?pmb->block_size.nx2:NGHOST)
                     *((nb.ox3==0)?pmb->block_size.nx3:NGHOST);
        }
        else if(nb.level<mylevel) { // coarser
          ssize=((nb.ox1==0)?((pmb->block_size.nx1+1)/2):NGHOST)
               *((nb.ox2==0)?((pmb->block_size.nx2+1)/2):NGHOST)
               *((nb.ox3==0)?((pmb->block_size.nx3+1)/2):NGHOST);
          rsize=((nb.ox1==0)?((pmb->block_size.nx1+1)/2+cng1):cng1)
               *((nb.ox2==0)?((pmb->block_size.nx2+1)/2+cng2):cng2)
               *((nb.ox3==0)?((pmb->block_size.nx3+1)/2+cng3):cng3);
        }
        else { // finer
          ssize=((nb.ox1==0)?((pmb->block_size.nx1+1)/2+cng1):cng1)
               *((nb.ox2==0)?((pmb->block_size.nx2+1)/2+cng2):cng2)
               *((nb.ox3==0)?((pmb->block_size.nx3+1)/2+cng3):cng3);
          rsize=((nb.ox1==0)?((pmb->block_size.nx1+1)/2):NGHOST)
               *((nb.ox2==0)?((pmb->block_size.nx2+1)/2):NGHOST)
               *((nb.ox3==0)?((pmb->block_size.nx3+1)/2):NGHOST);
        }
        ssize*=NHYDRO; rsize*=NHYDRO;
        // specify the offsets in the view point of the target block: flip ox? signs
        tag=CreateMPITag(nb.lid, l, tag_hydro, nb.targetid);
        MPI_Send_init(hydro_send_[l][nb.bufid],ssize,MPI_ATHENA_REAL,
                      nb.rank,tag,MPI_COMM_WORLD,&req_hydro_send_[l][nb.bufid]);
        tag=CreateMPITag(pmb->lid, l, tag_hydro, nb.bufid);
        MPI_Recv_init(hydro_recv_[l][nb.bufid],rsize,MPI_ATHENA_REAL,
                      nb.rank,tag,MPI_COMM_WORLD,&req_hydro_recv_[l][nb.bufid]);

        // flux correction
        if(pmb->pmy_mesh->multilevel==true && nb.type==neighbor_face) {
          int fi1, fi2, size;
          if(nb.fid==0 || nb.fid==1)
            fi1=myox2, fi2=myox3, size=((pmb->block_size.nx2+1)/2)*((pmb->block_size.nx3+1)/2);
          else if(nb.fid==2 || nb.fid==3)
            fi1=myox1, fi2=myox3, size=((pmb->block_size.nx1+1)/2)*((pmb->block_size.nx3+1)/2);
          else if(nb.fid==4 || nb.fid==5)
            fi1=myox1, fi2=myox2, size=((pmb->block_size.nx1+1)/2)*((pmb->block_size.nx2+1)/2);
          size*=NHYDRO;
          if(nb.level<mylevel) { // send to coarser
            tag=CreateMPITag(nb.lid, l, tag_flcor, nb.targetid);
            MPI_Send_init(flcor_send_[l][nb.fid],size,MPI_ATHENA_REAL,
                nb.rank,tag,MPI_COMM_WORLD,&req_flcor_send_[l][nb.fid]);
          }
          else if(nb.level>mylevel) { // receive from finer
            tag=CreateMPITag(pmb->lid, l, tag_flcor, nb.bufid);
            MPI_Recv_init(flcor_recv_[l][nb.fid][nb.fi2][nb.fi1],size,MPI_ATHENA_REAL,
                nb.rank,tag,MPI_COMM_WORLD,&req_flcor_recv_[l][nb.fid][nb.fi2][nb.fi1]);
          }
        }

        if (MAGNETIC_FIELDS_ENABLED) {
          int size, csize, fsize;
          int size1=((nb.ox1==0)?(pmb->block_size.nx1+1):NGHOST)
                   *((nb.ox2==0)?(pmb->block_size.nx2):NGHOST)
                   *((nb.ox3==0)?(pmb->block_size.nx3):NGHOST);
          int size2=((nb.ox1==0)?(pmb->block_size.nx1):NGHOST)
                   *((nb.ox2==0)?(pmb->block_size.nx2+f2d):NGHOST)
                   *((nb.ox3==0)?(pmb->block_size.nx3):NGHOST);
          int size3=((nb.ox1==0)?(pmb->block_size.nx1):NGHOST)
                   *((nb.ox2==0)?(pmb->block_size.nx2):NGHOST)
                   *((nb.ox3==0)?(pmb->block_size.nx3+f3d):NGHOST);
          size=size1+size2+size3;
          if(pmb->pmy_mesh->multilevel==true) {
            if(nb.type!=neighbor_face) {
              if(nb.ox1!=0) size1=size1/NGHOST*(NGHOST+1);
              if(nb.ox2!=0) size2=size2/NGHOST*(NGHOST+1);
              if(nb.ox3!=0) size3=size3/NGHOST*(NGHOST+1);
            }
            size=size1+size2+size3;
            int f2c1=((nb.ox1==0)?((pmb->block_size.nx1+1)/2+1):cng)
                    *((nb.ox2==0)?((pmb->block_size.nx2+1)/2):cng)
                    *((nb.ox3==0)?((pmb->block_size.nx3+1)/2):cng);
            int f2c2=((nb.ox1==0)?((pmb->block_size.nx1+1)/2):cng)
                    *((nb.ox2==0)?((pmb->block_size.nx2+1)/2+f2d):cng)
                    *((nb.ox3==0)?((pmb->block_size.nx3+1)/2):cng);
            int f2c3=((nb.ox1==0)?((pmb->block_size.nx1+1)/2):cng)
                    *((nb.ox2==0)?((pmb->block_size.nx2+1)/2):cng)
                    *((nb.ox3==0)?((pmb->block_size.nx3+1)/2+f3d):cng);
            if(nb.type!=neighbor_face) {
              if(nb.ox1!=0) f2c1=f2c1/cng*(cng+1);
              if(nb.ox2!=0) f2c2=f2c2/cng*(cng+1);
              if(nb.ox3!=0) f2c3=f2c3/cng*(cng+1);
            }
            fsize=f2c1+f2c2+f2c3;
            int c2f1=((nb.ox1==0)?((pmb->block_size.nx1+1)/2+1+cng):cng)
                    *((nb.ox2==0)?((pmb->block_size.nx2+1)/2+cng*f2d):cng)
                    *((nb.ox3==0)?((pmb->block_size.nx3+1)/2+cng*f3d):cng);
            int c2f2=((nb.ox1==0)?((pmb->block_size.nx1+1)/2+cng):cng)
                    *((nb.ox2==0)?((pmb->block_size.nx2+1)/2+f2d+cng*f2d):cng)
                    *((nb.ox3==0)?((pmb->block_size.nx3+1)/2+cng*f3d):cng);
            int c2f3=((nb.ox1==0)?((pmb->block_size.nx1+1)/2+cng):cng)
                    *((nb.ox2==0)?((pmb->block_size.nx2+1)/2+f2d*cng):cng)
                    *((nb.ox3==0)?((pmb->block_size.nx3+1)/2+f3d+cng*f3d):cng);
            csize=c2f1+c2f2+c2f3;
          }
          if(nb.level==mylevel) // same
            ssize=size, rsize=size;
          else if(nb.level<mylevel) // coarser
            ssize=fsize, rsize=csize;
          else // finer
            ssize=csize, rsize=fsize;

          tag=CreateMPITag(nb.lid, l, tag_field, nb.targetid);
          MPI_Send_init(field_send_[l][nb.bufid],ssize,MPI_ATHENA_REAL,
                        nb.rank,tag,MPI_COMM_WORLD,&req_field_send_[l][nb.bufid]);
          tag=CreateMPITag(pmb->lid, l, tag_field, nb.bufid);
          MPI_Recv_init(field_recv_[l][nb.bufid],rsize,MPI_ATHENA_REAL,
                        nb.rank,tag,MPI_COMM_WORLD,&req_field_recv_[l][nb.bufid]);
          // EMF correction
          int fi1, fi2, f2csize;
          if(nb.type==neighbor_face) { // face
            if(pmb->block_size.nx3 > 1) { // 3D
              if(nb.fid==INNER_X1 || nb.fid==OUTER_X1) {
                size=(pmb->block_size.nx2+1)*(pmb->block_size.nx3)
                    +(pmb->block_size.nx2)*(pmb->block_size.nx3+1);
                f2csize=(pmb->block_size.nx2/2+1)*(pmb->block_size.nx3/2)
                    +(pmb->block_size.nx2/2)*(pmb->block_size.nx3/2+1);
              }
              else if(nb.fid==INNER_X2 || nb.fid==OUTER_X2) {
                size=(pmb->block_size.nx1+1)*(pmb->block_size.nx3)
                    +(pmb->block_size.nx1)*(pmb->block_size.nx3+1);
                f2csize=(pmb->block_size.nx1/2+1)*(pmb->block_size.nx3/2)
                    +(pmb->block_size.nx1/2)*(pmb->block_size.nx3/2+1);
              }
              else if(nb.fid==INNER_X3 || nb.fid==OUTER_X3) {
                size=(pmb->block_size.nx1+1)*(pmb->block_size.nx2)
                    +(pmb->block_size.nx1)*(pmb->block_size.nx2+1);
                f2csize=(pmb->block_size.nx1/2+1)*(pmb->block_size.nx2/2)
                    +(pmb->block_size.nx1/2)*(pmb->block_size.nx2/2+1);
              }
            }
            else if(pmb->block_size.nx2 > 1) { // 2D
              if(nb.fid==INNER_X1 || nb.fid==OUTER_X1) {
                size=(pmb->block_size.nx2+1)+pmb->block_size.nx2;
                f2csize=(pmb->block_size.nx2/2+1)+pmb->block_size.nx2/2;
              }
              else if(nb.fid==INNER_X2 || nb.fid==OUTER_X2) {
                size=(pmb->block_size.nx1+1)+pmb->block_size.nx1;
                f2csize=(pmb->block_size.nx1/2+1)+pmb->block_size.nx1/2;
              }
            }
            else // 1D
              size=f2csize=2;
          }
          else if(nb.type==neighbor_edge) { // edge
            if(pmb->block_size.nx3 > 1) { // 3D
              if(nb.eid>=0 && nb.eid<4) {
                size=pmb->block_size.nx3;
                f2csize=pmb->block_size.nx3/2;
              }
              else if(nb.eid>=4 && nb.eid<8) {
                size=pmb->block_size.nx2;
                f2csize=pmb->block_size.nx2/2;
              }
              else if(nb.eid>=8 && nb.eid<12) {
                size=pmb->block_size.nx1;
                f2csize=pmb->block_size.nx1/2;
              }
            }
            else if(pmb->block_size.nx2 > 1) // 2D
              size=f2csize=1;
          }
          else // corner
            continue;

          if(nb.level==mylevel) { // the same level
            if((nb.type==neighbor_face) || ((nb.type==neighbor_edge) && (edge_flag_[nb.eid]==true))) {
              tag=CreateMPITag(nb.lid, l, tag_emfcor, nb.targetid);
              MPI_Send_init(emfcor_send_[l][nb.bufid],size,MPI_ATHENA_REAL,
                            nb.rank,tag,MPI_COMM_WORLD,&req_emfcor_send_[l][nb.bufid]);
              tag=CreateMPITag(pmb->lid, l, tag_emfcor, nb.bufid);
              MPI_Recv_init(emfcor_recv_[l][nb.bufid],size,MPI_ATHENA_REAL,
                            nb.rank,tag,MPI_COMM_WORLD,&req_emfcor_recv_[l][nb.bufid]);
            }
          }
          if(nb.level>mylevel) { // finer neighbor
            tag=CreateMPITag(pmb->lid, l, tag_emfcor, nb.bufid);
            MPI_Recv_init(emfcor_recv_[l][nb.bufid],f2csize,MPI_ATHENA_REAL,
                          nb.rank,tag,MPI_COMM_WORLD,&req_emfcor_recv_[l][nb.bufid]);
          }
          if(nb.level<mylevel) { // coarser neighbor
            tag=CreateMPITag(nb.lid, l, tag_emfcor, nb.targetid);
            MPI_Send_init(emfcor_send_[l][nb.bufid],f2csize,MPI_ATHENA_REAL,
                          nb.rank,tag,MPI_COMM_WORLD,&req_emfcor_send_[l][nb.bufid]);
          }
        }
      }
    }
  }
#endif
  return;
}

//--------------------------------------------------------------------------------------
//! \fn void BoundaryValues::EnrollUserBoundaryFunction(enum BoundaryFace dir,
//                                                       BValHydro_t my_bc)
//  \brief Enroll a user-defined boundary function

void BoundaryValues::EnrollUserBoundaryFunction(enum BoundaryFace dir, BValFunc_t my_bc)
{
  std::stringstream msg;
  if(dir<0 || dir>5) {
    msg << "### FATAL ERROR in EnrollBoundaryCondition function" << std::endl
        << "dirName = " << dir << " not valid" << std::endl;
    throw std::runtime_error(msg.str().c_str());
  }
<<<<<<< HEAD
  // temporary fix
  pmy_mblock_->pmy_mesh->HydroBoundary_[dir]=my_bc;
  if(pmy_mblock_->block_bcs[dir]<=0) return;
  if(pmy_mblock_->block_bcs[dir]!=3) {
    msg << "### FATAL ERROR in EnrollHydroBoundaryCondition function" << std::endl
        << "A user-defined boundary condition flag (3) must be specified "
        << "in the input file to use a user-defined boundary function." << std::endl;
=======
  if(pmy_mblock_->block_bcs[dir]==BLOCK_BNDRY) return;
  if(pmy_mblock_->block_bcs[dir]!=USER_BNDRY) {
    msg << "### FATAL ERROR in EnrollBoundaryCondition function" << std::endl
        << "The boundary condition flag must be set to the string 'user' in the "
        << " <mesh> block in the input file to use user-enrolled BCs" << std::endl;
>>>>>>> af2958a8
    throw std::runtime_error(msg.str().c_str());
  }
  BoundaryFunction_[dir]=my_bc;
  return;
}

<<<<<<< HEAD

//--------------------------------------------------------------------------------------
//! \fn void BoundaryValues::EnrollFieldBoundaryFunction(enum direction dir,
//                                                       BValField_t my_bc)
//  \brief Enroll a user-defined boundary function for magnetic fields

void BoundaryValues::EnrollFieldBoundaryFunction(enum direction dir,BValField_t my_bc)
{
  std::stringstream msg;
  if(dir<0 || dir>5) {
    msg << "### FATAL ERROR in EnrollFieldBoundaryCondition function" << std::endl
        << "dirName = " << dir << " is not valid" << std::endl;
    throw std::runtime_error(msg.str().c_str());
  }
  // temporary fix
  pmy_mblock_->pmy_mesh->FieldBoundary_[dir]=my_bc;
  if(pmy_mblock_->block_bcs[dir]<=0) return;
  if(pmy_mblock_->block_bcs[dir]!=3) {
    msg << "### FATAL ERROR in EnrollFieldBoundaryCondition function" << std::endl
        << "A user-defined boundary condition flag (3) must be specified "
        << "in the input file to use a user-defined boundary function." << std::endl;
    throw std::runtime_error(msg.str().c_str());
  }
  FieldBoundary_[dir]=my_bc;
  return;
}


=======
>>>>>>> af2958a8
//--------------------------------------------------------------------------------------
//! \fn void BoundaryValues::CheckBoundary(void)
//  \brief checks if the boundary conditions are correctly enrolled
void BoundaryValues::CheckBoundary(void)
{
  MeshBlock *pmb=pmy_mblock_;
  for(int i=0;i<nface_;i++) {
    if(pmb->block_bcs[i]==USER_BNDRY) {
      if(BoundaryFunction_[i]==NULL) {
        std::stringstream msg;
        msg << "### FATAL ERROR in BoundaryValues::CheckBoundary" << std::endl
            << "A user-defined boundary is specified but the hydro boundary function "
            << "is not enrolled in direction " << i  << "." << std::endl;
        throw std::runtime_error(msg.str().c_str());
      }
    }
  }
}


//--------------------------------------------------------------------------------------
//! \fn void BoundaryValues::StartReceivingForInit(void)
//  \brief initiate MPI_Irecv for initialization
void BoundaryValues::StartReceivingForInit(void)
{
#ifdef MPI_PARALLEL
  MeshBlock *pmb=pmy_mblock_;
  for(int n=0;n<pmb->nneighbor;n++) {
    NeighborBlock& nb = pmb->neighbor[n];
    if(nb.rank!=Globals::my_rank) { 
      MPI_Start(&req_hydro_recv_[0][nb.bufid]);
      if (MAGNETIC_FIELDS_ENABLED)
        MPI_Start(&req_field_recv_[0][nb.bufid]);
    }
  }
#endif
  return;
}

//--------------------------------------------------------------------------------------
//! \fn void BoundaryValues::StartReceivingAll(void)
//  \brief initiate MPI_Irecv for all the sweeps
void BoundaryValues::StartReceivingAll(void)
{
  for(int l=0;l<NSTEP;l++)
    firsttime_[l]=true;
#ifdef MPI_PARALLEL
  MeshBlock *pmb=pmy_mblock_;
  int mylevel=pmb->loc.level;
  for(int l=0;l<NSTEP;l++) {
    for(int n=0;n<pmb->nneighbor;n++) {
      NeighborBlock& nb = pmb->neighbor[n];
      if(nb.rank!=Globals::my_rank) { 
        MPI_Start(&req_hydro_recv_[l][nb.bufid]);
        if(nb.type==neighbor_face && nb.level>mylevel)
          MPI_Start(&req_flcor_recv_[l][nb.fid][nb.fi2][nb.fi1]);
        if (MAGNETIC_FIELDS_ENABLED) {
          MPI_Start(&req_field_recv_[l][nb.bufid]);
          if(nb.type==neighbor_face || nb.type==neighbor_edge) {
            if((nb.level>mylevel) || ((nb.level==mylevel) && ((nb.type==neighbor_face)
            || ((nb.type==neighbor_edge) && (edge_flag_[nb.eid]==true)))))
              MPI_Start(&req_emfcor_recv_[l][nb.bufid]);
          }
        }
      }
    }
  }
#endif
  return;
}


//--------------------------------------------------------------------------------------
//! \fn int BoundaryValues::LoadHydroBoundaryBufferSameLevel(AthenaArray<Real> &src,
//                                                 Real *buf, const NeighborBlock& nb)
//  \brief Set hydro boundary buffers for sending to a block on the same level
int BoundaryValues::LoadHydroBoundaryBufferSameLevel(AthenaArray<Real> &src, Real *buf,
                                                     const NeighborBlock& nb)
{
  MeshBlock *pmb=pmy_mblock_;
  int si, sj, sk, ei, ej, ek;

  si=(nb.ox1>0)?(pmb->ie-NGHOST+1):pmb->is;
  ei=(nb.ox1<0)?(pmb->is+NGHOST-1):pmb->ie;
  sj=(nb.ox2>0)?(pmb->je-NGHOST+1):pmb->js;
  ej=(nb.ox2<0)?(pmb->js+NGHOST-1):pmb->je;
  sk=(nb.ox3>0)?(pmb->ke-NGHOST+1):pmb->ks;
  ek=(nb.ox3<0)?(pmb->ks+NGHOST-1):pmb->ke;
  int p=0;
  BufferUtility::Pack4DData(src, buf, 0, NHYDRO-1, si, ei, sj, ej, sk, ek, p);
  return p;
}


//--------------------------------------------------------------------------------------
//! \fn int BoundaryValues::LoadHydroBoundaryBufferToCoarser(AthenaArray<Real> &src,
//                                                 Real *buf, const NeighborBlock& nb)
//  \brief Set hydro boundary buffers for sending to a block on the coarser level
int BoundaryValues::LoadHydroBoundaryBufferToCoarser(AthenaArray<Real> &src, Real *buf,
                                                     const NeighborBlock& nb)
{
  MeshBlock *pmb=pmy_mblock_;
  MeshRefinement *pmr=pmb->pmr;
  int si, sj, sk, ei, ej, ek;
  int cn=pmb->cnghost-1;

  si=(nb.ox1>0)?(pmb->cie-cn):pmb->cis;
  ei=(nb.ox1<0)?(pmb->cis+cn):pmb->cie;
  sj=(nb.ox2>0)?(pmb->cje-cn):pmb->cjs;
  ej=(nb.ox2<0)?(pmb->cjs+cn):pmb->cje;
  sk=(nb.ox3>0)?(pmb->cke-cn):pmb->cks;
  ek=(nb.ox3<0)?(pmb->cks+cn):pmb->cke;

  // restrict the data before sending
  pmr->RestrictCellCenteredValues(src, pmr->coarse_cons_, 0, NHYDRO-1,
                                  si, ei, sj, ej, sk, ek);
  int p=0;
  BufferUtility::Pack4DData(pmr->coarse_cons_, buf, 0, NHYDRO-1,
                            si, ei, sj, ej, sk, ek, p);
  return p;
}


//--------------------------------------------------------------------------------------
//! \fn int BoundaryValues::LoadHydroBoundaryBufferToFiner(AthenaArray<Real> &src,
//                                                 Real *buf, const NeighborBlock& nb)
//  \brief Set hydro boundary buffers for sending to a block on the finer level
int BoundaryValues::LoadHydroBoundaryBufferToFiner(AthenaArray<Real> &src, Real *buf,
                                                   const NeighborBlock& nb)
{
  MeshBlock *pmb=pmy_mblock_;
  int si, sj, sk, ei, ej, ek;
  int cn=pmb->cnghost-1;

  si=(nb.ox1>0)?(pmb->ie-cn):pmb->is;
  ei=(nb.ox1<0)?(pmb->is+cn):pmb->ie;
  sj=(nb.ox2>0)?(pmb->je-cn):pmb->js;
  ej=(nb.ox2<0)?(pmb->js+cn):pmb->je;
  sk=(nb.ox3>0)?(pmb->ke-cn):pmb->ks;
  ek=(nb.ox3<0)?(pmb->ks+cn):pmb->ke;

  // send the data first and later prolongate on the target block
  // need to add edges for faces, add corners for edges
  if(nb.ox1==0) {
    if(nb.fi1==1)   si+=pmb->block_size.nx1/2-pmb->cnghost;
    else            ei-=pmb->block_size.nx1/2-pmb->cnghost;
  }
  if(nb.ox2==0 && pmb->block_size.nx2 > 1) {
    if(nb.ox1!=0) {
      if(nb.fi1==1) sj+=pmb->block_size.nx2/2-pmb->cnghost;
      else          ej-=pmb->block_size.nx2/2-pmb->cnghost;
    }
    else {
      if(nb.fi2==1) sj+=pmb->block_size.nx2/2-pmb->cnghost;
      else          ej-=pmb->block_size.nx2/2-pmb->cnghost;
    }
  }
  if(nb.ox3==0 && pmb->block_size.nx3 > 1) {
    if(nb.ox1!=0 && nb.ox2!=0) {
      if(nb.fi1==1) sk+=pmb->block_size.nx3/2-pmb->cnghost;
      else          ek-=pmb->block_size.nx3/2-pmb->cnghost;
    }
    else {
      if(nb.fi2==1) sk+=pmb->block_size.nx3/2-pmb->cnghost;
      else          ek-=pmb->block_size.nx3/2-pmb->cnghost;
    }
  }

  int p=0;
  BufferUtility::Pack4DData(src, buf, 0, NHYDRO-1, si, ei, sj, ej, sk, ek, p);
  return p;
}


//--------------------------------------------------------------------------------------
//! \fn void BoundaryValues::SendHydroBoundaryBuffers(AthenaArray<Real> &src, int step)
//  \brief Send boundary buffers
void BoundaryValues::SendHydroBoundaryBuffers(AthenaArray<Real> &src, int step)
{
  MeshBlock *pmb=pmy_mblock_;
  int mylevel=pmb->loc.level;

  for(int n=0; n<pmb->nneighbor; n++) {
    NeighborBlock& nb = pmb->neighbor[n];
    int ssize;
    if(nb.level==mylevel)
      ssize=LoadHydroBoundaryBufferSameLevel(src, hydro_send_[step][nb.bufid],nb);
    else if(nb.level<mylevel)
      ssize=LoadHydroBoundaryBufferToCoarser(src, hydro_send_[step][nb.bufid],nb);
    else
      ssize=LoadHydroBoundaryBufferToFiner(src, hydro_send_[step][nb.bufid], nb);
    if(nb.rank == Globals::my_rank) { // on the same process
      MeshBlock *pbl=pmb->pmy_mesh->FindMeshBlock(nb.gid);
      std::memcpy(pbl->pbval->hydro_recv_[step][nb.targetid],
                  hydro_send_[step][nb.bufid], ssize*sizeof(Real));
      pbl->pbval->hydro_flag_[step][nb.targetid]=boundary_arrived;
    }
#ifdef MPI_PARALLEL
    else // MPI
      MPI_Start(&req_hydro_send_[step][nb.bufid]);
#endif
  }

  return;
}


//--------------------------------------------------------------------------------------
//! \fn void BoundaryValues::SetHydroBoundarySameLevel(AthenaArray<Real> &dst,
//                                           Real *buf, const NeighborBlock& nb)
//  \brief Set hydro boundary received from a block on the same level
void BoundaryValues::SetHydroBoundarySameLevel(AthenaArray<Real> &dst, Real *buf,
                                               const NeighborBlock& nb)
{
  MeshBlock *pmb=pmy_mblock_;
  int si, sj, sk, ei, ej, ek;

  if(nb.ox1==0)     si=pmb->is,        ei=pmb->ie;
  else if(nb.ox1>0) si=pmb->ie+1,      ei=pmb->ie+NGHOST;
  else              si=pmb->is-NGHOST, ei=pmb->is-1;
  if(nb.ox2==0)     sj=pmb->js,        ej=pmb->je;
  else if(nb.ox2>0) sj=pmb->je+1,      ej=pmb->je+NGHOST;
  else              sj=pmb->js-NGHOST, ej=pmb->js-1;
  if(nb.ox3==0)     sk=pmb->ks,        ek=pmb->ke;
  else if(nb.ox3>0) sk=pmb->ke+1,      ek=pmb->ke+NGHOST;
  else              sk=pmb->ks-NGHOST, ek=pmb->ks-1;

  int p=0;
<<<<<<< HEAD
  BufferUtility::Unpack4DData(buf, dst, 0, NHYDRO-1, si, ei, sj, ej, sk, ek, p);
=======
  for (int n=0; n<(NHYDRO); ++n) {
    Real sign = (nb.polar and flip_across_pole_hydro[n]) ? -1.0 : 1.0;
    for (int k=sk; k<=ek; ++k) {
      if (nb.polar) {
        for (int j=ej; j>=sj; --j) {
#pragma simd
          for (int i=si; i<=ei; ++i)
            dst(n,k,j,i) = sign * buf[p++];
        }
      }
      else {
        for (int j=sj; j<=ej; ++j) {
#pragma simd
          for (int i=si; i<=ei; ++i)
            dst(n,k,j,i) = sign * buf[p++];
        }
      }
    }
  }
>>>>>>> af2958a8
  return;
}


//--------------------------------------------------------------------------------------
//! \fn void BoundaryValues::SetHydroBoundaryFromCoarser(Real *buf,
//                                                       const NeighborBlock& nb)
//  \brief Set hydro prolongation buffer received from a block on a coarser level
void BoundaryValues::SetHydroBoundaryFromCoarser(Real *buf, const NeighborBlock& nb)
{
  MeshBlock *pmb=pmy_mblock_;
  MeshRefinement *pmr=pmb->pmr;

  int si, sj, sk, ei, ej, ek;
  int cng=pmb->cnghost;

  if(nb.ox1==0) {
    si=pmb->cis, ei=pmb->cie;
    if((pmb->loc.lx1&1L)==0L) ei+=cng;
    else             si-=cng; 
  }
  else if(nb.ox1>0)  si=pmb->cie+1,   ei=pmb->cie+cng;
  else               si=pmb->cis-cng, ei=pmb->cis-1;
  if(nb.ox2==0) {
    sj=pmb->cjs, ej=pmb->cje;
    if(pmb->block_size.nx2 > 1) {
      if((pmb->loc.lx2&1L)==0L) ej+=cng;
      else             sj-=cng; 
    }
  }
  else if(nb.ox2>0)  sj=pmb->cje+1,   ej=pmb->cje+cng;
  else               sj=pmb->cjs-cng, ej=pmb->cjs-1;
  if(nb.ox3==0) {
    sk=pmb->cks, ek=pmb->cke;
    if(pmb->block_size.nx3 > 1) {
      if((pmb->loc.lx3&1L)==0L) ek+=cng;
      else             sk-=cng; 
    }
  }
  else if(nb.ox3>0)  sk=pmb->cke+1,   ek=pmb->cke+cng;
  else               sk=pmb->cks-cng, ek=pmb->cks-1;

  int p=0;
<<<<<<< HEAD
  BufferUtility::Unpack4DData(buf, pmr->coarse_cons_, 0, NHYDRO-1,
                              si, ei, sj, ej, sk, ek, p);
=======
  for (int n=0; n<(NHYDRO); ++n) {
    Real sign = (nb.polar and flip_across_pole_hydro[n]) ? -1.0 : 1.0;
    for (int k=sk; k<=ek; ++k) {
      if (nb.polar) {
        for (int j=ej; j>=sj; --j) {
#pragma simd
          for (int i=si; i<=ei; ++i)
            pmr->coarse_cons_(n,k,j,i) = sign * buf[p++];
        }
      }
      else {
        for (int j=sj; j<=ej; ++j) {
#pragma simd
          for (int i=si; i<=ei; ++i)
            pmr->coarse_cons_(n,k,j,i) = sign * buf[p++];
        }
      }
    }
  }
>>>>>>> af2958a8
  return;
}


//--------------------------------------------------------------------------------------
//! \fn void BoundaryValues::SetHydroBoundaryFromFiner(AthenaArray<Real> &dst,
//                                               Real *buf, const NeighborBlock& nb)
//  \brief Set hydro boundary received from a block on a finer level
void BoundaryValues::SetHydroBoundaryFromFiner(AthenaArray<Real> &dst, Real *buf,
                                               const NeighborBlock& nb)
{
  MeshBlock *pmb=pmy_mblock_;
  // receive already restricted data
  int si, sj, sk, ei, ej, ek;

  if(nb.ox1==0) {
    si=pmb->is, ei=pmb->ie;
    if(nb.fi1==1)   si+=pmb->block_size.nx1/2;
    else            ei-=pmb->block_size.nx1/2;
  }
  else if(nb.ox1>0) si=pmb->ie+1,      ei=pmb->ie+NGHOST;
  else              si=pmb->is-NGHOST, ei=pmb->is-1;
  if(nb.ox2==0) {
    sj=pmb->js, ej=pmb->je;
    if(pmb->block_size.nx2 > 1) {
      if(nb.ox1!=0) {
        if(nb.fi1==1) sj+=pmb->block_size.nx2/2;
        else          ej-=pmb->block_size.nx2/2;
      }
      else {
        if(nb.fi2==1) sj+=pmb->block_size.nx2/2;
        else          ej-=pmb->block_size.nx2/2;
      }
    }
  }
  else if(nb.ox2>0) sj=pmb->je+1,      ej=pmb->je+NGHOST;
  else              sj=pmb->js-NGHOST, ej=pmb->js-1;
  if(nb.ox3==0) {
    sk=pmb->ks, ek=pmb->ke;
    if(pmb->block_size.nx3 > 1) {
      if(nb.ox1!=0 && nb.ox2!=0) {
        if(nb.fi1==1) sk+=pmb->block_size.nx3/2;
        else          ek-=pmb->block_size.nx3/2;
      }
      else {
        if(nb.fi2==1) sk+=pmb->block_size.nx3/2;
        else          ek-=pmb->block_size.nx3/2;
      }
    }
  }
  else if(nb.ox3>0) sk=pmb->ke+1,      ek=pmb->ke+NGHOST;
  else              sk=pmb->ks-NGHOST, ek=pmb->ks-1;

  int p=0;
<<<<<<< HEAD
  BufferUtility::Unpack4DData(buf, dst, 0, NHYDRO-1, si, ei, sj, ej, sk, ek, p);
=======
  for (int n=0; n<(NHYDRO); ++n) {
    Real sign = (nb.polar and flip_across_pole_hydro[n]) ? -1.0 : 1.0;
    for (int k=sk; k<=ek; ++k) {
      if (nb.polar) {
        for (int j=sj; j<=ej; ++j) {
#pragma simd
          for (int i=si; i<=ei; ++i)
            dst(n,k,j,i) = sign * buf[p++];
        }
      }
      else {
        for (int j=ej; j>=sj; --j) {
#pragma simd
          for (int i=si; i<=ei; ++i)
            dst(n,k,j,i) = sign * buf[p++];
        }
      }
    }
  }
>>>>>>> af2958a8
  return;
}


//--------------------------------------------------------------------------------------
//! \fn bool BoundaryValues::ReceiveHydroBoundaryBuffers(AthenaArray<Real> &dst, int step)
//  \brief receive the boundary data
bool BoundaryValues::ReceiveHydroBoundaryBuffers(AthenaArray<Real> &dst, int step)
{
  MeshBlock *pmb=pmy_mblock_;
  bool flag=true;

  for(int n=0; n<pmb->nneighbor; n++) {
    NeighborBlock& nb = pmb->neighbor[n];
    if(hydro_flag_[step][nb.bufid]==boundary_completed) continue;
    if(hydro_flag_[step][nb.bufid]==boundary_waiting) {
      if(nb.rank==Globals::my_rank) {// on the same process
        flag=false;
        continue;
      }
#ifdef MPI_PARALLEL
      else { // MPI boundary
        int test;
        MPI_Iprobe(MPI_ANY_SOURCE,MPI_ANY_TAG,MPI_COMM_WORLD,&test,MPI_STATUS_IGNORE);
        MPI_Test(&req_hydro_recv_[step][nb.bufid],&test,MPI_STATUS_IGNORE);
        if(test==false) {
          flag=false;
          continue;
        }
        hydro_flag_[step][nb.bufid] = boundary_arrived;
      }
#endif
    }
    if(nb.level==pmb->loc.level)
      SetHydroBoundarySameLevel(dst, hydro_recv_[step][nb.bufid], nb);
    else if(nb.level<pmb->loc.level) // this set only the prolongation buffer
      SetHydroBoundaryFromCoarser(hydro_recv_[step][nb.bufid], nb);
    else
      SetHydroBoundaryFromFiner(dst, hydro_recv_[step][nb.bufid], nb);
    hydro_flag_[step][nb.bufid] = boundary_completed; // completed
  }
  return flag;
}

//--------------------------------------------------------------------------------------
//! \fn void BoundaryValues::ReceiveHydroBoundaryBuffersWithWait(AthenaArray<Real> &dst,
//                                                               int step)
//  \brief receive the boundary data for initialization
void BoundaryValues::ReceiveHydroBoundaryBuffersWithWait(AthenaArray<Real> &dst, int step)
{
  MeshBlock *pmb=pmy_mblock_;

  for(int n=0; n<pmb->nneighbor; n++) {
    NeighborBlock& nb = pmb->neighbor[n];
#ifdef MPI_PARALLEL
    if(nb.rank!=Globals::my_rank)
      MPI_Wait(&req_hydro_recv_[0][nb.bufid],MPI_STATUS_IGNORE);
#endif
    if(nb.level==pmb->loc.level)
      SetHydroBoundarySameLevel(dst, hydro_recv_[0][nb.bufid], nb);
    else if(nb.level<pmb->loc.level)
      SetHydroBoundaryFromCoarser(hydro_recv_[0][nb.bufid], nb);
    else
      SetHydroBoundaryFromFiner(dst, hydro_recv_[0][nb.bufid], nb);
    hydro_flag_[0][nb.bufid] = boundary_completed; // completed
  }
  return;
}


//--------------------------------------------------------------------------------------
//! \fn void BoundaryValues::SendFluxCorrection(int step)
//  \brief Restrict, pack and send the surace flux to the coarse neighbor(s)
void BoundaryValues::SendFluxCorrection(int step)
{
  MeshBlock *pmb=pmy_mblock_;
  Coordinates *pco=pmb->pcoord;
  AthenaArray<Real> &x1flux=pmb->phydro->flux[x1face];
  AthenaArray<Real> &x2flux=pmb->phydro->flux[x2face];
  AthenaArray<Real> &x3flux=pmb->phydro->flux[x3face];
  int fx1=pmb->loc.lx1&1L, fx2=pmb->loc.lx2&1L, fx3=pmb->loc.lx3&1L;
  int fi1, fi2;

  for(int n=0; n<pmb->nneighbor; n++) {
    NeighborBlock& nb = pmb->neighbor[n];
    if(nb.type!=neighbor_face) break;
    if(nb.level==pmb->loc.level-1) {
      int p=0;
      // x1 direction
      if(nb.fid==INNER_X1 || nb.fid==OUTER_X1) {
        int i=pmb->is+(pmb->ie-pmb->is+1)*nb.fid;
        fi1=fx2, fi2=fx3;
        if(pmb->block_size.nx3>1) { // 3D
          for(int nn=0; nn<NHYDRO; nn++) {
            for(int k=pmb->ks; k<=pmb->ke; k+=2) {
              for(int j=pmb->js; j<=pmb->je; j+=2) {
                Real amm=pco->GetFace1Area(k,   j,   i);
                Real amp=pco->GetFace1Area(k,   j+1, i);
                Real apm=pco->GetFace1Area(k+1, j,   i);
                Real app=pco->GetFace1Area(k+1, j+1, i);
                Real tarea=amm+amp+apm+app;
                flcor_send_[step][nb.fid][p++]=
                           (x1flux(nn, k  , j  , i)*amm
                           +x1flux(nn, k  , j+1, i)*amp
                           +x1flux(nn, k+1, j  , i)*apm
                           +x1flux(nn, k+1, j+1, i)*app)/tarea;
              }
            }
          }
        }
        else if(pmb->block_size.nx2>1) { // 2D
          int k=pmb->ks;
          for(int nn=0; nn<NHYDRO; nn++) {
            for(int j=pmb->js; j<=pmb->je; j+=2) {
              Real am=pco->GetFace1Area(k, j,   i);
              Real ap=pco->GetFace1Area(k, j+1, i);
              Real tarea=am+ap;
              flcor_send_[step][nb.fid][p++]=
                         (x1flux(nn, k, j  , i)*am
                         +x1flux(nn, k, j+1, i)*ap)/tarea;
            }
          }
        }
        else { // 1D
          int k=pmb->ks, j=pmb->js;
          for(int nn=0; nn<NHYDRO; nn++)
            flcor_send_[step][nb.fid][p++]=x1flux(nn, k, j, i);
        }
      }
      // x2 direction
      else if(nb.fid==INNER_X2 || nb.fid==OUTER_X2) {
        int j=pmb->js+(pmb->je-pmb->js+1)*(nb.fid&1);
        fi1=fx1, fi2=fx3;
        if(pmb->block_size.nx3>1) { // 3D
          for(int nn=0; nn<NHYDRO; nn++) {
            for(int k=pmb->ks; k<=pmb->ke; k+=2) {
              pco->Face2Area(k  , j, pmb->is, pmb->ie, sarea_[0]);
              pco->Face2Area(k+1, j, pmb->is, pmb->ie, sarea_[1]);
              for(int i=pmb->is; i<=pmb->ie; i+=2) {
                Real tarea=sarea_[0](i)+sarea_[0](i+1)+sarea_[1](i)+sarea_[1](i+1);
                flcor_send_[step][nb.fid][p++]=
                           (x2flux(nn, k  , j, i  )*sarea_[0](i  )
                           +x2flux(nn, k  , j, i+1)*sarea_[0](i+1)
                           +x2flux(nn, k+1, j, i  )*sarea_[1](i  )
                           +x2flux(nn, k+1, j, i+1)*sarea_[1](i+1))/tarea;
              }
            }
          }
        }
        else if(pmb->block_size.nx2>1) { // 2D
          int k=pmb->ks;
          for(int nn=0; nn<NHYDRO; nn++) {
            pco->Face2Area(0, j, pmb->is ,pmb->ie, sarea_[0]);
            for(int i=pmb->is; i<=pmb->ie; i+=2) {
              Real tarea=sarea_[0](i)+sarea_[0](i+1);
              flcor_send_[step][nb.fid][p++]=
                         (x2flux(nn, k, j, i  )*sarea_[0](i  )
                         +x2flux(nn, k, j, i+1)*sarea_[0](i+1))/tarea;
            }
          }
        }
      }
      // x3 direction - 3D only
      else if(nb.fid==INNER_X3 || nb.fid==OUTER_X3) {
        int k=pmb->ks+(pmb->ke-pmb->ks+1)*(nb.fid&1);
        fi1=fx1, fi2=fx2;
        for(int nn=0; nn<NHYDRO; nn++) {
          for(int j=pmb->js; j<=pmb->je; j+=2) {
            pco->Face3Area(k, j,   pmb->is, pmb->ie, sarea_[0]);
            pco->Face3Area(k, j+1, pmb->is, pmb->ie, sarea_[1]);
            for(int i=pmb->is; i<=pmb->ie; i+=2) {
              Real tarea=sarea_[0](i)+sarea_[0](i+1)+sarea_[1](i)+sarea_[1](i+1);
              flcor_send_[step][nb.fid][p++]=
                         (x3flux(nn, k, j  , i  )*sarea_[0](i  )
                         +x3flux(nn, k, j  , i+1)*sarea_[0](i+1)
                         +x3flux(nn, k, j+1, i  )*sarea_[1](i  )
                         +x3flux(nn, k, j+1, i+1)*sarea_[1](i+1))/tarea;
            }
          }
        }
      }
      if(nb.rank==Globals::my_rank) { // on the same node
        MeshBlock *pbl=pmb->pmy_mesh->FindMeshBlock(nb.gid);
        std::memcpy(pbl->pbval->flcor_recv_[step][(nb.fid^1)][fi2][fi1],
                    flcor_send_[step][nb.fid], p*sizeof(Real));
        pbl->pbval->flcor_flag_[step][(nb.fid^1)][fi2][fi1]=boundary_arrived;
      }
#ifdef MPI_PARALLEL
      else
        MPI_Start(&req_flcor_send_[step][nb.fid]);
#endif
    }
  }
  return;
}


//--------------------------------------------------------------------------------------
//! \fn bool BoundaryValues::ReceiveFluxCorrection(int step)
//  \brief Receive and apply the surace flux from the finer neighbor(s)
bool BoundaryValues::ReceiveFluxCorrection(int step)
{
  MeshBlock *pmb=pmy_mblock_;
  Coordinates *pco=pmb->pcoord;
  AthenaArray<Real> &x1flux=pmb->phydro->flux[x1face];
  AthenaArray<Real> &x2flux=pmb->phydro->flux[x2face];
  AthenaArray<Real> &x3flux=pmb->phydro->flux[x3face];
  bool flag=true;

  for(int n=0; n<pmb->nneighbor; n++) {
    NeighborBlock& nb = pmb->neighbor[n];
    if(nb.type!=neighbor_face) break;
    if(nb.level==pmb->loc.level+1) {
      if(flcor_flag_[step][nb.fid][nb.fi2][nb.fi1]==boundary_completed) continue;
      if(flcor_flag_[step][nb.fid][nb.fi2][nb.fi1]==boundary_waiting) {
        if(nb.rank==Globals::my_rank) {// on the same process
          flag=false;
          continue;
        }
#ifdef MPI_PARALLEL
        else { // MPI boundary
          int test;
          MPI_Iprobe(MPI_ANY_SOURCE,MPI_ANY_TAG,MPI_COMM_WORLD,&test,MPI_STATUS_IGNORE);
          MPI_Test(&req_flcor_recv_[step][nb.fid][nb.fi2][nb.fi1],&test,MPI_STATUS_IGNORE);
          if(test==false) {
            flag=false;
            continue;
          }
          flcor_flag_[step][nb.fid][nb.fi2][nb.fi1] = boundary_arrived;
        }
#endif
      }
      // boundary arrived; apply flux correction
      Real *buf=flcor_recv_[step][nb.fid][nb.fi2][nb.fi1];
      int p=0;
      if(nb.fid==INNER_X1 || nb.fid==OUTER_X1) {
        int is=pmb->is+(pmb->ie-pmb->is)*nb.fid+nb.fid;
        int js=pmb->js, je=pmb->je, ks=pmb->ks, ke=pmb->ke;
        if(nb.fi1==0) je-=pmb->block_size.nx2/2;
        else          js+=pmb->block_size.nx2/2;
        if(nb.fi2==0) ke-=pmb->block_size.nx3/2;
        else          ks+=pmb->block_size.nx3/2;
        for(int nn=0; nn<NHYDRO; nn++) {
          for(int k=ks; k<=ke; k++) {
            for(int j=js; j<=je; j++)
              x1flux(nn,k,j,is)=buf[p++];
          }
        }
      }
      else if(nb.fid==INNER_X2 || nb.fid==OUTER_X2) {
        int js=pmb->js+(pmb->je-pmb->js)*(nb.fid&1)+(nb.fid&1);
        int is=pmb->is, ie=pmb->ie, ks=pmb->ks, ke=pmb->ke;
        if(nb.fi1==0) ie-=pmb->block_size.nx1/2;
        else          is+=pmb->block_size.nx1/2;
        if(nb.fi2==0) ke-=pmb->block_size.nx3/2;
        else          ks+=pmb->block_size.nx3/2;
        for(int nn=0; nn<NHYDRO; nn++) {
          for(int k=ks; k<=ke; k++) {
            for(int i=is; i<=ie; i++)
              x2flux(nn,k,js,i)=buf[p++];
          }
        }
      }
      else if(nb.fid==INNER_X3 || nb.fid==OUTER_X3) {
        int ks=pmb->ks+(pmb->ke-pmb->ks)*(nb.fid&1)+(nb.fid&1);
        int is=pmb->is, ie=pmb->ie, js=pmb->js, je=pmb->je;
        if(nb.fi1==0) ie-=pmb->block_size.nx1/2;
        else          is+=pmb->block_size.nx1/2;
        if(nb.fi2==0) je-=pmb->block_size.nx2/2;
        else          js+=pmb->block_size.nx2/2;
        for(int nn=0; nn<NHYDRO; nn++) {
          for(int j=js; j<=je; j++) {
            for(int i=is; i<=ie; i++)
              x3flux(nn,ks,j,i)=buf[p++];
          }
        }
      }

      flcor_flag_[step][nb.fid][nb.fi2][nb.fi1] = boundary_completed;
    }
  }

  return flag;
}

//--------------------------------------------------------------------------------------
//! \fn int BoundaryValues::LoadFieldBoundaryBufferSameLevel(FaceField &src,
//                                                 Real *buf, const NeighborBlock& nb)
//  \brief Set field boundary buffers for sending to a block on the same level
int BoundaryValues::LoadFieldBoundaryBufferSameLevel(FaceField &src, Real *buf,
                                                     const NeighborBlock& nb)
{
  MeshBlock *pmb=pmy_mblock_;
  int si, sj, sk, ei, ej, ek;
  int p=0;

  // bx1
  if(nb.ox1==0)     si=pmb->is,          ei=pmb->ie+1;
  else if(nb.ox1>0) si=pmb->ie-NGHOST+1, ei=pmb->ie;
  else              si=pmb->is+1,        ei=pmb->is+NGHOST;
  if(nb.ox2==0)     sj=pmb->js,          ej=pmb->je;
  else if(nb.ox2>0) sj=pmb->je-NGHOST+1, ej=pmb->je;
  else              sj=pmb->js,          ej=pmb->js+NGHOST-1;
  if(nb.ox3==0)     sk=pmb->ks,          ek=pmb->ke;
  else if(nb.ox3>0) sk=pmb->ke-NGHOST+1, ek=pmb->ke;
  else              sk=pmb->ks,          ek=pmb->ks+NGHOST-1;
  // for SMR/AMR, always include the overlapping faces in edge and corner boundaries
  if(pmb->pmy_mesh->multilevel==true && nb.type != neighbor_face) {
    if(nb.ox1>0) ei++;
    else if(nb.ox1<0) si--;
  }
  BufferUtility::Pack3DData(src.x1f, buf, si, ei, sj, ej, sk, ek, p);

  // bx2
  if(nb.ox1==0)      si=pmb->is,          ei=pmb->ie;
  else if(nb.ox1>0)  si=pmb->ie-NGHOST+1, ei=pmb->ie;
  else               si=pmb->is,          ei=pmb->is+NGHOST-1;
  if(pmb->block_size.nx2==1) sj=pmb->js,  ej=pmb->je;
  else if(nb.ox2==0) sj=pmb->js,          ej=pmb->je+1;
  else if(nb.ox2>0)  sj=pmb->je-NGHOST+1, ej=pmb->je;
  else               sj=pmb->js+1,        ej=pmb->js+NGHOST;
  if(pmb->pmy_mesh->multilevel==true && nb.type != neighbor_face) {
    if(nb.ox2>0) ej++;
    else if(nb.ox2<0) sj--;
  }
  BufferUtility::Pack3DData(src.x2f, buf, si, ei, sj, ej, sk, ek, p);

  // bx3
  if(nb.ox2==0)      sj=pmb->js,          ej=pmb->je;
  else if(nb.ox2>0)  sj=pmb->je-NGHOST+1, ej=pmb->je;
  else               sj=pmb->js,          ej=pmb->js+NGHOST-1;
  if(pmb->block_size.nx3==1) sk=pmb->ks,  ek=pmb->ke;
  else if(nb.ox3==0) sk=pmb->ks,          ek=pmb->ke+1;
  else if(nb.ox3>0)  sk=pmb->ke-NGHOST+1, ek=pmb->ke;
  else               sk=pmb->ks+1,        ek=pmb->ks+NGHOST;
  if(pmb->pmy_mesh->multilevel==true && nb.type != neighbor_face) {
    if(nb.ox3>0) ek++;
    else if(nb.ox3<0) sk--;
  }
  BufferUtility::Pack3DData(src.x3f, buf, si, ei, sj, ej, sk, ek, p);

  return p;
}

//--------------------------------------------------------------------------------------
//! \fn int BoundaryValues::LoadFieldBoundaryBufferToCoarser(FaceField &src,
//                                                 Real *buf, const NeighborBlock& nb)
//  \brief Set field boundary buffers for sending to a block on the coarser level
int BoundaryValues::LoadFieldBoundaryBufferToCoarser(FaceField &src, Real *buf,
                                                     const NeighborBlock& nb)
{
  MeshBlock *pmb=pmy_mblock_;
  MeshRefinement *pmr=pmb->pmr;
  int si, sj, sk, ei, ej, ek;
  int cng=pmb->cnghost;
  int p=0;

  // bx1
  if(nb.ox1==0)     si=pmb->cis,       ei=pmb->cie+1;
  else if(nb.ox1>0) si=pmb->cie-cng+1, ei=pmb->cie;
  else              si=pmb->cis+1,     ei=pmb->cis+cng;
  if(nb.ox2==0)     sj=pmb->cjs,       ej=pmb->cje;
  else if(nb.ox2>0) sj=pmb->cje-cng+1, ej=pmb->cje;
  else              sj=pmb->cjs,       ej=pmb->cjs+cng-1;
  if(nb.ox3==0)     sk=pmb->cks,       ek=pmb->cke;
  else if(nb.ox3>0) sk=pmb->cke-cng+1, ek=pmb->cke;
  else              sk=pmb->cks,       ek=pmb->cks+cng-1;
  // include the overlapping faces in edge and corner boundaries
  if(nb.type != neighbor_face) {
    if(nb.ox1>0) ei++;
    else if(nb.ox1<0) si--;
  }
  pmr->RestrictFieldX1(src.x1f, pmr->coarse_b_.x1f, si, ei, sj, ej, sk, ek);
  BufferUtility::Pack3DData(pmr->coarse_b_.x1f, buf, si, ei, sj, ej, sk, ek, p);

  // bx2
  if(nb.ox1==0)      si=pmb->cis,       ei=pmb->cie;
  else if(nb.ox1>0)  si=pmb->cie-cng+1, ei=pmb->cie;
  else               si=pmb->cis,       ei=pmb->cis+cng-1;
  if(pmb->block_size.nx2==1) sj=pmb->cjs, ej=pmb->cje;
  else if(nb.ox2==0) sj=pmb->cjs,       ej=pmb->cje+1;
  else if(nb.ox2>0)  sj=pmb->cje-cng+1, ej=pmb->cje;
  else               sj=pmb->cjs+1,     ej=pmb->cjs+cng;
  if(nb.type != neighbor_face) {
    if(nb.ox2>0) ej++;
    else if(nb.ox2<0) sj--;
  }
  pmr->RestrictFieldX2(src.x2f, pmr->coarse_b_.x2f, si, ei, sj, ej, sk, ek);
  BufferUtility::Pack3DData(pmr->coarse_b_.x2f, buf, si, ei, sj, ej, sk, ek, p);

  // bx3
  if(nb.ox2==0)      sj=pmb->cjs,       ej=pmb->cje;
  else if(nb.ox2>0)  sj=pmb->cje-cng+1, ej=pmb->cje;
  else               sj=pmb->cjs,       ej=pmb->cjs+cng-1;
  if(pmb->block_size.nx3==1) sk=pmb->cks,  ek=pmb->cke;
  else if(nb.ox3==0) sk=pmb->cks,       ek=pmb->cke+1;
  else if(nb.ox3>0)  sk=pmb->cke-cng+1, ek=pmb->cke;
  else               sk=pmb->cks+1,     ek=pmb->cks+cng;
  if(nb.type != neighbor_face) {
    if(nb.ox3>0) ek++;
    else if(nb.ox3<0) sk--;
  }
  pmr->RestrictFieldX3(src.x3f, pmr->coarse_b_.x3f, si, ei, sj, ej, sk, ek);
  BufferUtility::Pack3DData(pmr->coarse_b_.x3f, buf, si, ei, sj, ej, sk, ek, p);

  return p;
}

//--------------------------------------------------------------------------------------
//! \fn int BoundaryValues::LoadFieldBoundaryBufferToFiner(FaceField &src, 
//                                                 Real *buf, const NeighborBlock& nb)
//  \brief Set field boundary buffers for sending to a block on the finer level
int BoundaryValues::LoadFieldBoundaryBufferToFiner(FaceField &src, Real *buf,
                                                   const NeighborBlock& nb)
{
  MeshBlock *pmb=pmy_mblock_;
  int si, sj, sk, ei, ej, ek;
  int cn=pmb->cnghost-1;
  int p=0;

  // send the data first and later prolongate on the target block
  // need to add edges for faces, add corners for edges
  // bx1
  if(nb.ox1==0) {
    if(nb.fi1==1)   si=pmb->is+pmb->block_size.nx1/2-pmb->cnghost, ei=pmb->ie+1;
    else            si=pmb->is, ei=pmb->ie+1-pmb->block_size.nx1/2+pmb->cnghost;
  }
  else if(nb.ox1>0) si=pmb->ie, ei=pmb->ie+1;
  else              si=pmb->is, ei=pmb->is+1;
  if(nb.ox2==0) {
    sj=pmb->js,    ej=pmb->je;
    if(pmb->block_size.nx2 > 1) {
      if(nb.ox1!=0) {
        if(nb.fi1==1) sj+=pmb->block_size.nx2/2-pmb->cnghost;
        else          ej-=pmb->block_size.nx2/2-pmb->cnghost;
      }
      else {
        if(nb.fi2==1) sj+=pmb->block_size.nx2/2-pmb->cnghost;
        else          ej-=pmb->block_size.nx2/2-pmb->cnghost;
      }
    }
  }
  else if(nb.ox2>0) sj=pmb->je-cn, ej=pmb->je;
  else              sj=pmb->js,    ej=pmb->js+cn;
  if(nb.ox3==0) {
    sk=pmb->ks,    ek=pmb->ke;
    if(pmb->block_size.nx3 > 1) {
      if(nb.ox1!=0 && nb.ox2!=0) {
        if(nb.fi1==1) sk+=pmb->block_size.nx3/2-pmb->cnghost;
        else          ek-=pmb->block_size.nx3/2-pmb->cnghost;
      }
      else {
        if(nb.fi2==1) sk+=pmb->block_size.nx3/2-pmb->cnghost;
        else          ek-=pmb->block_size.nx3/2-pmb->cnghost;
      }
    }
  }
  else if(nb.ox3>0) sk=pmb->ke-cn, ek=pmb->ke;
  else              sk=pmb->ks,    ek=pmb->ks+cn;
  BufferUtility::Pack3DData(src.x1f, buf, si, ei, sj, ej, sk, ek, p);

  // bx2
  if(nb.ox1==0) {
    if(nb.fi1==1)   si=pmb->is+pmb->block_size.nx1/2-pmb->cnghost, ei=pmb->ie;
    else            si=pmb->is, ei=pmb->ie-pmb->block_size.nx1/2+pmb->cnghost;
  }
  else if(nb.ox1>0) si=pmb->ie-cn, ei=pmb->ie;
  else              si=pmb->is,    ei=pmb->is+cn;
  if(nb.ox2==0) {
    sj=pmb->js,    ej=pmb->je;
    if(pmb->block_size.nx2 > 1) {
      ej++;
      if(nb.ox1!=0) {
        if(nb.fi1==1) sj+=pmb->block_size.nx2/2-pmb->cnghost;
        else          ej-=pmb->block_size.nx2/2-pmb->cnghost;
      }
      else {
        if(nb.fi2==1) sj+=pmb->block_size.nx2/2-pmb->cnghost;
        else          ej-=pmb->block_size.nx2/2-pmb->cnghost;
      }
    }
  }
  else if(nb.ox2>0) sj=pmb->je, ej=pmb->je+1;
  else              sj=pmb->js, ej=pmb->js+1;
  BufferUtility::Pack3DData(src.x2f, buf, si, ei, sj, ej, sk, ek, p);

  // bx3
  if(nb.ox2==0) {
    sj=pmb->js,    ej=pmb->je;
    if(pmb->block_size.nx2 > 1) {
      if(nb.ox1!=0) {
        if(nb.fi1==1) sj+=pmb->block_size.nx2/2-pmb->cnghost;
        else          ej-=pmb->block_size.nx2/2-pmb->cnghost;
      }
      else {
        if(nb.fi2==1) sj+=pmb->block_size.nx2/2-pmb->cnghost;
        else          ej-=pmb->block_size.nx2/2-pmb->cnghost;
      }
    }
  }
  else if(nb.ox2>0) sj=pmb->je-cn, ej=pmb->je;
  else              sj=pmb->js,    ej=pmb->js+cn;
  if(nb.ox3==0) {
    sk=pmb->ks,    ek=pmb->ke;
    if(pmb->block_size.nx3 > 1) {
      ek++;
      if(nb.ox1!=0 && nb.ox2!=0) {
        if(nb.fi1==1) sk+=pmb->block_size.nx3/2-pmb->cnghost;
        else          ek-=pmb->block_size.nx3/2-pmb->cnghost;
      }
      else {
        if(nb.fi2==1) sk+=pmb->block_size.nx3/2-pmb->cnghost;
        else          ek-=pmb->block_size.nx3/2-pmb->cnghost;
      }
    }
  }
  else if(nb.ox3>0) sk=pmb->ke, ek=pmb->ke+1;
  else              sk=pmb->ks, ek=pmb->ks+1;
  BufferUtility::Pack3DData(src.x3f, buf, si, ei, sj, ej, sk, ek, p);

  return p;
}

//--------------------------------------------------------------------------------------
//! \fn void BoundaryValues::SendFieldBoundaryBuffers(FaceField &src, int step)
//  \brief Send field boundary buffers
void BoundaryValues::SendFieldBoundaryBuffers(FaceField &src, int step)
{
  MeshBlock *pmb=pmy_mblock_;

  for(int n=0; n<pmb->nneighbor; n++) {
    NeighborBlock& nb = pmb->neighbor[n];
    int ssize;
    if(nb.level==pmb->loc.level)
      ssize=LoadFieldBoundaryBufferSameLevel(src, field_send_[step][nb.bufid],nb);
    else if(nb.level<pmb->loc.level)
      ssize=LoadFieldBoundaryBufferToCoarser(src, field_send_[step][nb.bufid],nb);
    else
      ssize=LoadFieldBoundaryBufferToFiner(src, field_send_[step][nb.bufid], nb);
    if(nb.rank == Globals::my_rank) { // on the same process
      MeshBlock *pbl=pmb->pmy_mesh->FindMeshBlock(nb.gid);
      // find target buffer
      std::memcpy(pbl->pbval->field_recv_[step][nb.targetid],
                  field_send_[step][nb.bufid], ssize*sizeof(Real));
      pbl->pbval->field_flag_[step][nb.targetid]=boundary_arrived;
    }
#ifdef MPI_PARALLEL
    else // MPI
      MPI_Start(&req_field_send_[step][nb.bufid]);
#endif
  }

  return;
}

//--------------------------------------------------------------------------------------
//! \fn void BoundaryValues::SetFieldBoundarySameLevel(FaceField &dst,
//                                               Real *buf, const NeighborBlock& nb)
//  \brief Set field boundary received from a block on the same level
void BoundaryValues::SetFieldBoundarySameLevel(FaceField &dst, Real *buf,
                                               const NeighborBlock& nb)
{
  MeshBlock *pmb=pmy_mblock_;
  int si, sj, sk, ei, ej, ek;

  int p=0;
  // bx1
  // for uniform grid: face-neighbors take care of the overlapping faces
  if(nb.ox1==0)     si=pmb->is,        ei=pmb->ie+1;
  else if(nb.ox1>0) si=pmb->ie+2,      ei=pmb->ie+NGHOST+1;
  else              si=pmb->is-NGHOST, ei=pmb->is-1;
  if(nb.ox2==0)     sj=pmb->js,        ej=pmb->je;
  else if(nb.ox2>0) sj=pmb->je+1,      ej=pmb->je+NGHOST;
  else              sj=pmb->js-NGHOST, ej=pmb->js-1;
  if(nb.ox3==0)     sk=pmb->ks,        ek=pmb->ke;
  else if(nb.ox3>0) sk=pmb->ke+1,      ek=pmb->ke+NGHOST;
  else              sk=pmb->ks-NGHOST, ek=pmb->ks-1;
  // for SMR/AMR, always include the overlapping faces in edge and corner boundaries
  if(pmb->pmy_mesh->multilevel==true && nb.type != neighbor_face) {
    if(nb.ox1>0) si--;
    else if(nb.ox1<0) ei++;
  }
<<<<<<< HEAD
  BufferUtility::Unpack3DData(buf, dst.x1f, si, ei, sj, ej, sk, ek, p);

=======
  Real sign = (nb.polar and flip_across_pole_field[IB1]) ? -1.0 : 1.0;
  for (int k=sk; k<=ek; ++k) {
    if (nb.polar) {
      for (int j=ej; j>=sj; --j) {
#pragma simd
        for (int i=si; i<=ei; ++i)
          dst.x1f(k,j,i)=sign*buf[p++];
      }
    }
    else {
      for (int j=sj; j<=ej; ++j) {
#pragma simd
        for (int i=si; i<=ei; ++i)
          dst.x1f(k,j,i)=sign*buf[p++];
      }
    }
  }
>>>>>>> af2958a8
  // bx2
  if(nb.ox1==0)      si=pmb->is,         ei=pmb->ie;
  else if(nb.ox1>0)  si=pmb->ie+1,       ei=pmb->ie+NGHOST;
  else               si=pmb->is-NGHOST,  ei=pmb->is-1;
  if(pmb->block_size.nx2==1) sj=pmb->js, ej=pmb->je;
  else if(nb.ox2==0) sj=pmb->js,         ej=pmb->je+1;
  else if(nb.ox2>0)  sj=pmb->je+2,       ej=pmb->je+NGHOST+1;
  else               sj=pmb->js-NGHOST,  ej=pmb->js-1;
  // for SMR/AMR, always include the overlapping faces in edge and corner boundaries
  if(pmb->pmy_mesh->multilevel==true && nb.type != neighbor_face) {
    if(nb.ox2>0) sj--;
    else if(nb.ox2<0) ej++;
  }
<<<<<<< HEAD
  BufferUtility::Unpack3DData(buf, dst.x2f, si, ei, sj, ej, sk, ek, p);
=======
  sign = (nb.polar and flip_across_pole_field[IB2]) ? -1.0 : 1.0;
  for (int k=sk; k<=ek; ++k) {
    if (nb.polar) {
      for (int j=ej; j>=sj; --j) {
#pragma simd
        for (int i=si; i<=ei; ++i)
          dst.x2f(k,j,i)=sign*buf[p++];
      }
    }
    else {
      for (int j=sj; j<=ej; ++j) {
#pragma simd
        for (int i=si; i<=ei; ++i)
          dst.x2f(k,j,i)=sign*buf[p++];
      }
    }
  }
  if (nb.polar and nb.ox2 < 0) {  // interpolate B^theta across top pole
    for (int k=sk; k<=ek; ++k) {
      for (int i=si; i<=ei; ++i)
        dst.x2f(k,pmb->js,i) = 0.5 * (dst.x2f(k,pmb->js-1,i) + dst.x2f(k,pmb->js+1,i));
    }
  }
  if (nb.polar and nb.ox2 > 0) {  // interpolate B^theta across bottom pole
    for (int k=sk; k<=ek; ++k) {
      for (int i=si; i<=ei; ++i)
        dst.x2f(k,pmb->je+1,i) = 0.5 * (dst.x2f(k,pmb->je,i) + dst.x2f(k,pmb->je+2,i));
    }
  }
>>>>>>> af2958a8
  if(pmb->block_size.nx2==1) { // 1D
#pragma simd
    for (int i=si; i<=ei; ++i)
      dst.x2f(sk,sj+1,i)=dst.x2f(sk,sj,i);
  }

  // bx3
  if(nb.ox2==0)      sj=pmb->js,         ej=pmb->je;
  else if(nb.ox2>0)  sj=pmb->je+1,       ej=pmb->je+NGHOST;
  else               sj=pmb->js-NGHOST,  ej=pmb->js-1;
  if(pmb->block_size.nx3==1) sk=pmb->ks, ek=pmb->ke;
  else if(nb.ox3==0) sk=pmb->ks,         ek=pmb->ke+1;
  else if(nb.ox3>0)  sk=pmb->ke+2,       ek=pmb->ke+NGHOST+1;
  else               sk=pmb->ks-NGHOST,  ek=pmb->ks-1;
  // for SMR/AMR, always include the overlapping faces in edge and corner boundaries
  if(pmb->pmy_mesh->multilevel==true && nb.type != neighbor_face) {
    if(nb.ox3>0) sk--;
    else if(nb.ox3<0) ek++;
  }
<<<<<<< HEAD
  BufferUtility::Unpack3DData(buf, dst.x3f, si, ei, sj, ej, sk, ek, p);
=======
  sign = (nb.polar and flip_across_pole_field[IB3]) ? -1.0 : 1.0;
  for (int k=sk; k<=ek; ++k) {
    if (nb.polar) {
      for (int j=ej; j>=sj; --j) {
#pragma simd
        for (int i=si; i<=ei; ++i)
          dst.x3f(k,j,i)=sign*buf[p++];
      }
    }
    else {
      for (int j=sj; j<=ej; ++j) {
#pragma simd
        for (int i=si; i<=ei; ++i)
          dst.x3f(k,j,i)=sign*buf[p++];
      }
    }
  }
>>>>>>> af2958a8
  if(pmb->block_size.nx3==1) { // 1D or 2D
    for (int j=sj; j<=ej; ++j) {
#pragma simd
      for (int i=si; i<=ei; ++i)
        dst.x3f(sk+1,j,i)=dst.x3f(sk,j,i);
    }
  }

  return;
}


//--------------------------------------------------------------------------------------
//! \fn void BoundaryValues::SetFieldBoundaryFromCoarser(Real *buf,
//                                                       const NeighborBlock& nb)
//  \brief Set field prolongation buffer received from a block on the same level
void BoundaryValues::SetFieldBoundaryFromCoarser(Real *buf, const NeighborBlock& nb)
{
  MeshBlock *pmb=pmy_mblock_;
  MeshRefinement *pmr=pmb->pmr;
  int si, sj, sk, ei, ej, ek;
  int cng=pmb->cnghost;
  int p=0;

  // bx1
  if(nb.ox1==0) {
    si=pmb->cis, ei=pmb->cie+1;
    if((pmb->loc.lx1&1L)==0L) ei+=cng;
    else             si-=cng; 
  }
  else if(nb.ox1>0)  si=pmb->cie+1, ei=pmb->cie+2;
  else               si=pmb->cis-1, ei=pmb->cis;
  if(nb.ox2==0) {
    sj=pmb->cjs, ej=pmb->cje;
    if(pmb->block_size.nx2 > 1) {
      if((pmb->loc.lx2&1L)==0L) ej+=cng;
      else             sj-=cng; 
    }
  }
  else if(nb.ox2>0)  sj=pmb->cje+1,   ej=pmb->cje+cng;
  else               sj=pmb->cjs-cng, ej=pmb->cjs-1;
  if(nb.ox3==0) {
    sk=pmb->cks, ek=pmb->cke;
    if(pmb->block_size.nx3 > 1) {
      if((pmb->loc.lx3&1L)==0L) ek+=cng;
      else             sk-=cng; 
    }
  }
  else if(nb.ox3>0)  sk=pmb->cke+1,   ek=pmb->cke+cng;
  else               sk=pmb->cks-cng, ek=pmb->cks-1;
<<<<<<< HEAD
  BufferUtility::Unpack3DData(buf, pmr->coarse_b_.x1f, si, ei, sj, ej, sk, ek, p);
=======

  Real sign = (nb.polar and flip_across_pole_field[IB1]) ? -1.0 : 1.0;
  for (int k=sk; k<=ek; ++k) {
    if (nb.polar) {
      for (int j=ej; j>=sj; --j) {
#pragma simd
        for (int i=si; i<=ei; ++i)
          pmr->coarse_b_.x1f(k,j,i) = sign*buf[p++];
      }
    }
    else {
      for (int j=sj; j<=ej; ++j) {
#pragma simd
        for (int i=si; i<=ei; ++i)
          pmr->coarse_b_.x1f(k,j,i) = sign*buf[p++];
      }
    }
  }
>>>>>>> af2958a8

  // bx2
  if(nb.ox1==0) {
    si=pmb->cis, ei=pmb->cie;
    if((pmb->loc.lx1&1L)==0L) ei+=cng;
    else             si-=cng; 
  }
  else if(nb.ox1>0)  si=pmb->cie+1,   ei=pmb->cie+cng;
  else               si=pmb->cis-cng, ei=pmb->cis-1;
  if(nb.ox2==0) {
    sj=pmb->cjs, ej=pmb->cje;
    if(pmb->block_size.nx2 > 1) {
      ej++;
      if((pmb->loc.lx2&1L)==0L) ej+=cng;
      else             sj-=cng; 
    }
  }
  else if(nb.ox2>0)  sj=pmb->cje+1, ej=pmb->cje+2;
  else               sj=pmb->cjs-1, ej=pmb->cjs;
<<<<<<< HEAD
  BufferUtility::Unpack3DData(buf, pmr->coarse_b_.x2f, si, ei, sj, ej, sk, ek, p);
=======

  sign = (nb.polar and flip_across_pole_field[IB2]) ? -1.0 : 1.0;
  for (int k=sk; k<=ek; ++k) {
    if (nb.polar) {
      for (int j=ej; j>=sj; --j) {
#pragma simd
        for (int i=si; i<=ei; ++i)
          pmr->coarse_b_.x2f(k,j,i) = sign*buf[p++];
      }
    }
    else {
      for (int j=sj; j<=ej; ++j) {
#pragma simd
        for (int i=si; i<=ei; ++i)
          pmr->coarse_b_.x2f(k,j,i) = sign*buf[p++];
      }
    }
  }
>>>>>>> af2958a8

  // bx3
  if(nb.ox2==0) {
    sj=pmb->cjs, ej=pmb->cje;
    if(pmb->block_size.nx2 > 1) {
      if((pmb->loc.lx2&1L)==0L) ej+=cng;
      else             sj-=cng; 
    }
  }
  else if(nb.ox2>0)  sj=pmb->cje+1,   ej=pmb->cje+cng;
  else               sj=pmb->cjs-cng, ej=pmb->cjs-1;
  if(nb.ox3==0) {
    sk=pmb->cks, ek=pmb->cke;
    if(pmb->block_size.nx3 > 1) {
      ek++;
      if((pmb->loc.lx3&1L)==0L) ek+=cng;
      else             sk-=cng; 
    }
  }
  else if(nb.ox3>0)  sk=pmb->cke+1, ek=pmb->cke+2;
  else               sk=pmb->cks-1, ek=pmb->cks;
<<<<<<< HEAD
  BufferUtility::Unpack3DData(buf, pmr->coarse_b_.x3f, si, ei, sj, ej, sk, ek, p);
=======

  sign = (nb.polar and flip_across_pole_field[IB3]) ? -1.0 : 1.0;
  for (int k=sk; k<=ek; ++k) {
    if (nb.polar) {
      for (int j=ej; j>=sj; --j) {
#pragma simd
        for (int i=si; i<=ei; ++i)
          pmr->coarse_b_.x3f(k,j,i) = sign*buf[p++];
      }
    }
    else {
      for (int j=sj; j<=ej; ++j) {
#pragma simd
        for (int i=si; i<=ei; ++i)
          pmr->coarse_b_.x3f(k,j,i) = sign*buf[p++];
      }
    }
  }
>>>>>>> af2958a8

  return;
}


//--------------------------------------------------------------------------------------
//! \fn void BoundaryValues::SetFielBoundaryFromFiner(FaceField &dst,
//                                                    Real *buf, const NeighborBlock& nb)
//  \brief Set field boundary received from a block on the same level
void BoundaryValues::SetFieldBoundaryFromFiner(FaceField &dst, Real *buf,
                                               const NeighborBlock& nb)
{
  MeshBlock *pmb=pmy_mblock_;
  // receive already restricted data
  int si, sj, sk, ei, ej, ek;
  int p=0;

  // bx1
  if(nb.ox1==0) {
    si=pmb->is, ei=pmb->ie+1;
    if(nb.fi1==1)   si+=pmb->block_size.nx1/2;
    else            ei-=pmb->block_size.nx1/2;
  }
  else if(nb.ox1>0) si=pmb->ie+2,      ei=pmb->ie+NGHOST+1;
  else              si=pmb->is-NGHOST, ei=pmb->is-1;
  // include the overlapping faces in edge and corner boundaries
  if(nb.type != neighbor_face) {
    if(nb.ox1>0) si--;
    else if(nb.ox1<0) ei++;
  }
  if(nb.ox2==0) {
    sj=pmb->js, ej=pmb->je;
    if(pmb->block_size.nx2 > 1) {
      if(nb.ox1!=0) {
        if(nb.fi1==1) sj+=pmb->block_size.nx2/2;
        else          ej-=pmb->block_size.nx2/2;
      }
      else {
        if(nb.fi2==1) sj+=pmb->block_size.nx2/2;
        else          ej-=pmb->block_size.nx2/2;
      }
    }
  }
  else if(nb.ox2>0) sj=pmb->je+1,      ej=pmb->je+NGHOST;
  else              sj=pmb->js-NGHOST, ej=pmb->js-1;
  if(nb.ox3==0) {
    sk=pmb->ks, ek=pmb->ke;
    if(pmb->block_size.nx3 > 1) {
      if(nb.ox1!=0 && nb.ox2!=0) {
        if(nb.fi1==1) sk+=pmb->block_size.nx3/2;
        else          ek-=pmb->block_size.nx3/2;
      }
      else {
        if(nb.fi2==1) sk+=pmb->block_size.nx3/2;
        else          ek-=pmb->block_size.nx3/2;
      }
    }
  }
  else if(nb.ox3>0) sk=pmb->ke+1,      ek=pmb->ke+NGHOST;
  else              sk=pmb->ks-NGHOST, ek=pmb->ks-1;

<<<<<<< HEAD
  BufferUtility::Unpack3DData(buf, dst.x1f, si, ei, sj, ej, sk, ek, p);
=======
  Real sign = (nb.polar and flip_across_pole_field[IB1]) ? -1.0 : 1.0;
  for (int k=sk; k<=ek; ++k) {
    if (nb.polar) {
      for (int j=ej; j>=sj; --j) {
#pragma simd
        for (int i=si; i<=ei; ++i)
          dst.x1f(k,j,i) = sign*buf[p++];
      }
    }
    else {
      for (int j=sj; j<=ej; ++j) {
#pragma simd
        for (int i=si; i<=ei; ++i)
          dst.x1f(k,j,i) = sign*buf[p++];
      }
    }
  }
>>>>>>> af2958a8

  // bx2
  if(nb.ox1==0) {
    si=pmb->is, ei=pmb->ie;
    if(nb.fi1==1)   si+=pmb->block_size.nx1/2;
    else            ei-=pmb->block_size.nx1/2;
  }
  else if(nb.ox1>0) si=pmb->ie+1,      ei=pmb->ie+NGHOST;
  else              si=pmb->is-NGHOST, ei=pmb->is-1;
  if(nb.ox2==0) {
    sj=pmb->js, ej=pmb->je;
    if(pmb->block_size.nx2 > 1) {
      ej++;
      if(nb.ox1!=0) {
        if(nb.fi1==1) sj+=pmb->block_size.nx2/2;
        else          ej-=pmb->block_size.nx2/2;
      }
      else {
        if(nb.fi2==1) sj+=pmb->block_size.nx2/2;
        else          ej-=pmb->block_size.nx2/2;
      }
    }
  }
  else if(nb.ox2>0) sj=pmb->je+2,      ej=pmb->je+NGHOST+1;
  else              sj=pmb->js-NGHOST, ej=pmb->js-1;
  // include the overlapping faces in edge and corner boundaries
  if(nb.type != neighbor_face) {
    if(nb.ox2>0) sj--;
    else if(nb.ox2<0) ej++;
  }

<<<<<<< HEAD
  BufferUtility::Unpack3DData(buf, dst.x2f, si, ei, sj, ej, sk, ek, p);
=======
  sign = (nb.polar and flip_across_pole_field[IB2]) ? -1.0 : 1.0;
  for (int k=sk; k<=ek; ++k) {
    if (nb.polar) {
      for (int j=ej; j>=sj; --j) {
#pragma simd
        for (int i=si; i<=ei; ++i)
          dst.x2f(k,j,i) = sign*buf[p++];
      }
    }
    else {
      for (int j=sj; j<=ej; ++j) {
#pragma simd
        for (int i=si; i<=ei; ++i)
          dst.x2f(k,j,i) = sign*buf[p++];
      }
    }
  }
>>>>>>> af2958a8
  if(pmb->block_size.nx2==1) { // 1D
#pragma simd
    for (int i=si; i<=ei; ++i)
      dst.x2f(sk,sj+1,i)=dst.x2f(sk,sj,i);
  }

  // bx3
  if(nb.ox2==0) {
    sj=pmb->js, ej=pmb->je;
    if(pmb->block_size.nx2 > 1) {
      if(nb.ox1!=0) {
        if(nb.fi1==1) sj+=pmb->block_size.nx2/2;
        else          ej-=pmb->block_size.nx2/2;
      }
      else {
        if(nb.fi2==1) sj+=pmb->block_size.nx2/2;
        else          ej-=pmb->block_size.nx2/2;
      }
    }
  }
  else if(nb.ox2>0) sj=pmb->je+1,      ej=pmb->je+NGHOST;
  else              sj=pmb->js-NGHOST, ej=pmb->js-1;
  if(nb.ox3==0) {
    sk=pmb->ks, ek=pmb->ke;
    if(pmb->block_size.nx3 > 1) {
      ek++;
      if(nb.ox1!=0 && nb.ox2!=0) {
        if(nb.fi1==1) sk+=pmb->block_size.nx3/2;
        else          ek-=pmb->block_size.nx3/2;
      }
      else {
        if(nb.fi2==1) sk+=pmb->block_size.nx3/2;
        else          ek-=pmb->block_size.nx3/2;
      }
    }
  }
  else if(nb.ox3>0) sk=pmb->ke+2,      ek=pmb->ke+NGHOST+1;
  else              sk=pmb->ks-NGHOST, ek=pmb->ks-1;
  // include the overlapping faces in edge and corner boundaries
  if(nb.type != neighbor_face) {
    if(nb.ox3>0) sk--;
    else if(nb.ox3<0) ek++;
  }
<<<<<<< HEAD
  BufferUtility::Unpack3DData(buf, dst.x3f, si, ei, sj, ej, sk, ek, p);
=======

  sign = (nb.polar and flip_across_pole_field[IB3]) ? -1.0 : 1.0;
  for (int k=sk; k<=ek; ++k) {
    if (nb.polar) {
      for (int j=ej; j>=sj; --j) {
#pragma simd
        for (int i=si; i<=ei; ++i)
          dst.x3f(k,j,i) = sign*buf[p++];
      }
    }
    else {
      for (int j=sj; j<=ej; ++j) {
#pragma simd
        for (int i=si; i<=ei; ++i)
          dst.x3f(k,j,i) = sign*buf[p++];
      }
    }
  }
>>>>>>> af2958a8
  if(pmb->block_size.nx3==1) { // 1D or 2D
    for (int j=sj; j<=ej; ++j) {
#pragma simd
      for (int i=si; i<=ei; ++i)
        dst.x3f(sk+1,j,i)=dst.x3f(sk,j,i);
    }
  }

  return;
}


//--------------------------------------------------------------------------------------
//! \fn bool BoundaryValues::ReceiveFieldBoundaryBuffers(FaceField &dst, int step)
//  \brief load boundary buffer for x1 direction into the array
bool BoundaryValues::ReceiveFieldBoundaryBuffers(FaceField &dst, int step)
{
  MeshBlock *pmb=pmy_mblock_;
  bool flag=true;

  for(int n=0; n<pmb->nneighbor; n++) {
    NeighborBlock& nb = pmb->neighbor[n];
    if(field_flag_[step][nb.bufid]==boundary_completed) continue;
    if(field_flag_[step][nb.bufid]==boundary_waiting) {
      if(nb.rank==Globals::my_rank) {// on the same process
        flag=false;
        continue;
      }
#ifdef MPI_PARALLEL
      else { // MPI boundary
        int test;
        MPI_Iprobe(MPI_ANY_SOURCE,MPI_ANY_TAG,MPI_COMM_WORLD,&test,MPI_STATUS_IGNORE);
        MPI_Test(&req_field_recv_[step][nb.bufid],&test,MPI_STATUS_IGNORE);
        if(test==false) {
          flag=false;
          continue;
        }
        field_flag_[step][nb.bufid] = boundary_arrived;
      }
#endif
    }
    if(nb.level==pmb->loc.level)
      SetFieldBoundarySameLevel(dst, field_recv_[step][nb.bufid], nb);
    else if(nb.level<pmb->loc.level)
      SetFieldBoundaryFromCoarser(field_recv_[step][nb.bufid], nb);
    else
      SetFieldBoundaryFromFiner(dst, field_recv_[step][nb.bufid], nb);
    field_flag_[step][nb.bufid] = boundary_completed; // completed
  }

  return flag;
}

//--------------------------------------------------------------------------------------
//! \fn void BoundaryValues::ReceiveFieldBoundaryBuffersWithWait(FaceField &dst,
//                                                               int step)
//  \brief load boundary buffer for x1 direction into the array
void BoundaryValues::ReceiveFieldBoundaryBuffersWithWait(FaceField &dst, int step)
{
  MeshBlock *pmb=pmy_mblock_;

  for(int n=0; n<pmb->nneighbor; n++) {
    NeighborBlock& nb = pmb->neighbor[n];
#ifdef MPI_PARALLEL
    if(nb.rank!=Globals::my_rank)
      MPI_Wait(&req_field_recv_[0][nb.bufid],MPI_STATUS_IGNORE);
#endif
    if(nb.level==pmb->loc.level)
      SetFieldBoundarySameLevel(dst, field_recv_[0][nb.bufid], nb);
    else if(nb.level<pmb->loc.level)
      SetFieldBoundaryFromCoarser(field_recv_[0][nb.bufid], nb);
    else
      SetFieldBoundaryFromFiner(dst, field_recv_[0][nb.bufid], nb);
    field_flag_[0][nb.bufid] = boundary_completed; // completed
  }
  return;
}


//--------------------------------------------------------------------------------------
//! \fn int BoundaryValues::LoadEMFBoundaryBufferSameLevel(Real *buf,
//                                                         const NeighborBlock& nb)
//  \brief Set EMF correction buffers for sending to a block on the same level
int BoundaryValues::LoadEMFBoundaryBufferSameLevel(Real *buf, const NeighborBlock& nb)
{
  MeshBlock *pmb=pmy_mblock_;
  AthenaArray<Real> &e1=pmb->pfield->e.x1e;
  AthenaArray<Real> &e2=pmb->pfield->e.x2e;
  AthenaArray<Real> &e3=pmb->pfield->e.x3e;
  int p=0;
  if(nb.type==neighbor_face) {
    if(pmb->block_size.nx3 > 1) { // 3D
      // x1 direction
      if(nb.fid==INNER_X1 || nb.fid==OUTER_X1) {
        int i;
        if(nb.fid==INNER_X1) i=pmb->is;
        else i=pmb->ie+1;
        // pack e2
        for(int k=pmb->ks; k<=pmb->ke+1; k++) {
          for(int j=pmb->js; j<=pmb->je; j++)
            buf[p++]=e2(k,j,i);
        }
        // pack e3
        for(int k=pmb->ks; k<=pmb->ke; k++) {
          for(int j=pmb->js; j<=pmb->je+1; j++)
            buf[p++]=e3(k,j,i);
        }
      }
      // x2 direction
      else if(nb.fid==INNER_X2 || nb.fid==OUTER_X2) {
        int j;
        if(nb.fid==INNER_X2) j=pmb->js;
        else j=pmb->je+1;
        // pack e1
        for(int k=pmb->ks; k<=pmb->ke+1; k++) {
          for(int i=pmb->is; i<=pmb->ie; i++)
            buf[p++]=e1(k,j,i);
        }
        // pack e3
        for(int k=pmb->ks; k<=pmb->ke; k++) {
          for(int i=pmb->is; i<=pmb->ie+1; i++)
            buf[p++]=e3(k,j,i);
        }
      }
      // x3 direction
      else if(nb.fid==INNER_X3 || nb.fid==OUTER_X3) {
        int k;
        if(nb.fid==INNER_X3) k=pmb->ks;
        else k=pmb->ke+1;
        // pack e1
        for(int j=pmb->js; j<=pmb->je+1; j++) {
          for(int i=pmb->is; i<=pmb->ie; i++)
            buf[p++]=e1(k,j,i);
        }
        // pack e2
        for(int j=pmb->js; j<=pmb->je; j++) {
          for(int i=pmb->is; i<=pmb->ie+1; i++)
            buf[p++]=e2(k,j,i);
        }
      }
    }
    else if(pmb->block_size.nx2 > 1) { // 2D
      int k=pmb->ks;
      // x1 direction
      if(nb.fid==INNER_X1 || nb.fid==OUTER_X1) {
        int i;
        if(nb.fid==INNER_X1) i=pmb->is;
        else i=pmb->ie+1;
        // pack e2
        for(int j=pmb->js; j<=pmb->je; j++)
          buf[p++]=e2(k,j,i);
        // pack e3
        for(int j=pmb->js; j<=pmb->je+1; j++)
          buf[p++]=e3(k,j,i);
      }
      // x2 direction
      else if(nb.fid==INNER_X2 || nb.fid==OUTER_X2) {
        int j;
        if(nb.fid==INNER_X2) j=pmb->js;
        else j=pmb->je+1;
        // pack e1
        for(int i=pmb->is; i<=pmb->ie; i++)
          buf[p++]=e1(k,j,i);
        // pack e3
        for(int i=pmb->is; i<=pmb->ie+1; i++)
          buf[p++]=e3(k,j,i);
      }
    }
    else { // 1D
      int i, j=pmb->js, k=pmb->ks;
      if(nb.fid==INNER_X1) i=pmb->is;
      else i=pmb->ie+1;
      // pack e2 and e3
      buf[p++]=e2(k,j,i);
      buf[p++]=e3(k,j,i);
    }
  }
  else if(nb.type==neighbor_edge) {
    // x1x2 edge (both 2D and 3D)
    if(nb.eid>=0 && nb.eid<4) {
      int i, j;
      if((nb.eid&1)==0) i=pmb->is;
      else i=pmb->ie+1;
      if((nb.eid&2)==0) j=pmb->js;
      else j=pmb->je+1;
      // pack e3
      for(int k=pmb->ks; k<=pmb->ke; k++)
        buf[p++]=e3(k,j,i);
    }
    // x1x3 edge
    else if(nb.eid>=4 && nb.eid<8) {
      int i, k;
      if((nb.eid&1)==0) i=pmb->is;
      else i=pmb->ie+1;
      if((nb.eid&2)==0) k=pmb->ks;
      else k=pmb->ke+1;
      // pack e2
      for(int j=pmb->js; j<=pmb->je; j++)
        buf[p++]=e2(k,j,i);
    }
    // x2x3 edge
    else if(nb.eid>=8 && nb.eid<12) {
      int j, k;
      if((nb.eid&1)==0) j=pmb->js;
      else j=pmb->je+1;
      if((nb.eid&2)==0) k=pmb->ks;
      else k=pmb->ke+1;
      // pack e1
      for(int i=pmb->is; i<=pmb->ie; i++)
        buf[p++]=e1(k,j,i);
    }
  }
  return p;
}


//--------------------------------------------------------------------------------------
//! \fn int BoundaryValues::LoadEMFBoundaryBufferToCoarser(Real *buf,
//                                                         const NeighborBlock& nb)
//  \brief Set EMF correction buffers for sending to a block on the coarser level
int BoundaryValues::LoadEMFBoundaryBufferToCoarser(Real *buf, const NeighborBlock& nb)
{
  MeshBlock *pmb=pmy_mblock_;
  Coordinates *pco=pmb->pcoord;
  AthenaArray<Real> &e1=pmb->pfield->e.x1e;
  AthenaArray<Real> &e2=pmb->pfield->e.x2e;
  AthenaArray<Real> &e3=pmb->pfield->e.x3e;
  // use the surface area aray as the edge length array
  AthenaArray<Real> &le1=sarea_[0];
  AthenaArray<Real> &le2=sarea_[1];
  int p=0;
  if(nb.type==neighbor_face) {
    if(pmb->block_size.nx3 > 1) { // 3D
      // x1 direction
      if(nb.fid==INNER_X1 || nb.fid==OUTER_X1) {
        int i;
        if(nb.fid==INNER_X1) i=pmb->is;
        else i=pmb->ie+1;
        // restrict and pack e2
        for(int k=pmb->ks; k<=pmb->ke+1; k+=2) {
          for(int j=pmb->js; j<=pmb->je; j+=2) {
            Real el1=pco->GetEdge2Length(k,j,i);
            Real el2=pco->GetEdge2Length(k,j+1,i);
            buf[p++]=(e2(k,j,i)*el1+e2(k,j+1,i)*el2)/(el1+el2);
          }
        }
        // restrict and pack e3
        for(int k=pmb->ks; k<=pmb->ke; k+=2) {
          for(int j=pmb->js; j<=pmb->je+1; j+=2) {
            Real el1=pco->GetEdge3Length(k,j,i);
            Real el2=pco->GetEdge3Length(k+1,j,i);
            buf[p++]=(e3(k,j,i)*el1+e3(k+1,j,i)*el2)/(el1+el2);
          }
        }
      }
      // x2 direction
      else if(nb.fid==INNER_X2 || nb.fid==OUTER_X2) {
        int j;
        if(nb.fid==INNER_X2) j=pmb->js;
        else j=pmb->je+1;
        // restrict and pack e1
        for(int k=pmb->ks; k<=pmb->ke+1; k+=2) {
          pco->Edge1Length(k, j, pmb->is, pmb->ie, le1);
          for(int i=pmb->is; i<=pmb->ie; i+=2)
            buf[p++]=(e1(k,j,i)*le1(i)+e1(k,j,i+1)*le1(i+1))/(le1(i)+le1(i+1));
        }
        // restrict and pack e3
        for(int k=pmb->ks; k<=pmb->ke; k+=2) {
          pco->Edge3Length(k,   j, pmb->is, pmb->ie+1, le1);
          pco->Edge3Length(k+1, j, pmb->is, pmb->ie+1, le2);
          for(int i=pmb->is; i<=pmb->ie+1; i+=2)
            buf[p++]=(e3(k,j,i)*le1(i)+e3(k+1,j,i)*le2(i))/(le1(i)+le2(i));
        }
      }
      // x3 direction
      else if(nb.fid==INNER_X3 || nb.fid==OUTER_X3) {
        int k;
        if(nb.fid==INNER_X3) k=pmb->ks;
        else k=pmb->ke+1;
        // restrict and pack e1
        for(int j=pmb->js; j<=pmb->je+1; j+=2) {
          pco->Edge1Length(k, j, pmb->is, pmb->ie, le1);
          for(int i=pmb->is; i<=pmb->ie; i+=2)
            buf[p++]=(e1(k,j,i)*le1(i)+e1(k,j,i+1)*le1(i+1))/(le1(i)+le1(i+1));
        }
        // restrict and pack e2
        for(int j=pmb->js; j<=pmb->je; j+=2) {
          pco->Edge2Length(k,   j, pmb->is, pmb->ie+1, le1);
          pco->Edge2Length(k, j+1, pmb->is, pmb->ie+1, le2);
          for(int i=pmb->is; i<=pmb->ie+1; i+=2)
            buf[p++]=(e2(k,j,i)*le1(i)+e2(k,j+1,i)*le2(i))/(le1(i)+le2(i));
        }
      }
    }
    else if(pmb->block_size.nx2 > 1) { // 2D
      int k=pmb->ks;
      // x1 direction
      if(nb.fid==INNER_X1 || nb.fid==OUTER_X1) {
        int i;
        if(nb.fid==INNER_X1) i=pmb->is;
        else i=pmb->ie+1;
        // restrict and pack e2
        for(int j=pmb->js; j<=pmb->je; j+=2) {
          Real el1=pco->GetEdge2Length(k,j,i);
          Real el2=pco->GetEdge2Length(k,j+1,i);
          buf[p++]=(e2(k,j,i)*el1+e2(k,j+1,i)*el2)/(el1+el2);
        }
        // pack e3
        for(int j=pmb->js; j<=pmb->je+1; j+=2)
          buf[p++]=e3(k,j,i);
      }
      // x2 direction
      else if(nb.fid==INNER_X2 || nb.fid==OUTER_X2) {
        int j;
        if(nb.fid==INNER_X2) j=pmb->js;
        else j=pmb->je+1;
        // restrict and pack e1
        pco->Edge1Length(k, j, pmb->is, pmb->ie, le1);
        for(int i=pmb->is; i<=pmb->ie; i+=2)
          buf[p++]=(e1(k,j,i)*le1(i)+e1(k,j,i+1)*le1(i+1))/(le1(i)+le1(i+1));
        // pack e3
        for(int i=pmb->is; i<=pmb->ie+1; i+=2)
          buf[p++]=e3(k,j,i);
      }
    }
    else { // 1D
      int i, j=pmb->js, k=pmb->ks;
      if(nb.fid==INNER_X1) i=pmb->is;
      else i=pmb->ie+1;
      // pack e2 and e3
      buf[p++]=e2(k,j,i);
      buf[p++]=e3(k,j,i);
    }
  }
  else if(nb.type==neighbor_edge) {
    if(pmb->block_size.nx3 > 1) { // 3D
      // x1x2 edge
      if(nb.eid>=0 && nb.eid<4) {
        int i, j;
        if((nb.eid&1)==0) i=pmb->is;
        else i=pmb->ie+1;
        if((nb.eid&2)==0) j=pmb->js;
        else j=pmb->je+1;
        // restrict and pack e3
        for(int k=pmb->ks; k<=pmb->ke; k+=2) {
          Real el1=pco->GetEdge3Length(k,j,i);
          Real el2=pco->GetEdge3Length(k+1,j,i);
          buf[p++]=(e3(k,j,i)*el1+e3(k+1,j,i)*el2)/(el1+el2);
        }
      }
      // x1x3 edge
      else if(nb.eid>=4 && nb.eid<8) {
        int i, k;
        if((nb.eid&1)==0) i=pmb->is;
        else i=pmb->ie+1;
        if((nb.eid&2)==0) k=pmb->ks;
        else k=pmb->ke+1;
        // restrict and pack e2
        for(int j=pmb->js; j<=pmb->je; j+=2) {
          Real el1=pco->GetEdge2Length(k,j,i);
          Real el2=pco->GetEdge2Length(k,j+1,i);
          buf[p++]=(e2(k,j,i)*el1+e2(k,j+1,i)*el2)/(el1+el2);
        }
      }
      // x2x3 edge
      else if(nb.eid>=8 && nb.eid<12) {
        int j, k;
        if((nb.eid&1)==0) j=pmb->js;
        else j=pmb->je+1;
        if((nb.eid&2)==0) k=pmb->ks;
        else k=pmb->ke+1;
        // restrict and pack e1
        pco->Edge1Length(k, j, pmb->is, pmb->ie, le1);
        for(int i=pmb->is; i<=pmb->ie; i+=2)
          buf[p++]=(e1(k,j,i)*le1(i)+e1(k,j,i+1)*le1(i+1))/(le1(i)+le1(i+1));
      }
    }
    else if(pmb->block_size.nx2 > 1) { // 2D
      // x1x2 edge
      int i, j;
      if((nb.eid&1)==0) i=pmb->is;
      else i=pmb->ie+1;
      if((nb.eid&2)==0) j=pmb->js;
      else j=pmb->je+1;
      // pack e3
      buf[p++]=e3(pmb->ks,j,i);
    }
  }
  return p;
}

//--------------------------------------------------------------------------------------
//! \fn void BoundaryValues::SendEMFCorrection(int step)
//  \brief Restrict, pack and send the surace EMF to the coarse neighbor(s) if needed
void BoundaryValues::SendEMFCorrection(int step)
{
  MeshBlock *pmb=pmy_mblock_;

  for(int n=0; n<pmb->nneighbor; n++) {
    NeighborBlock& nb = pmb->neighbor[n];
    if((nb.type!=neighbor_face) && (nb.type!=neighbor_edge)) break;
    int p=0;
    if(nb.level==pmb->loc.level) {
      if((nb.type==neighbor_face)
      || ((nb.type==neighbor_edge) && (edge_flag_[nb.eid]==true)))
        p=LoadEMFBoundaryBufferSameLevel(emfcor_send_[step][nb.bufid], nb);
      else continue;
    }
    else if(nb.level==pmb->loc.level-1)
      p=LoadEMFBoundaryBufferToCoarser(emfcor_send_[step][nb.bufid], nb);
    else continue;
    if(nb.rank==Globals::my_rank) { // on the same node
      MeshBlock *pbl=pmb->pmy_mesh->FindMeshBlock(nb.gid);
      std::memcpy(pbl->pbval->emfcor_recv_[step][nb.targetid],
                  emfcor_send_[step][nb.bufid], p*sizeof(Real));
      pbl->pbval->emfcor_flag_[step][nb.targetid]=boundary_arrived;
    }
#ifdef MPI_PARALLEL
    else
      MPI_Start(&req_emfcor_send_[step][nb.bufid]);
#endif
  }
  return;
}


//--------------------------------------------------------------------------------------
//! \fn void BoundaryValues::SetEMFBoundarySameLevel(Real *buf, const NeighborBlock& nb)
//  \brief Add up the EMF received from a block on the same level
//         Later they will be divided in the AverageEMFBoundary function
void BoundaryValues::SetEMFBoundarySameLevel(Real *buf, const NeighborBlock& nb)
{
  MeshBlock *pmb=pmy_mblock_;
  AthenaArray<Real> &e1=pmb->pfield->e.x1e;
  AthenaArray<Real> &e2=pmb->pfield->e.x2e;
  AthenaArray<Real> &e3=pmb->pfield->e.x3e;
  int p=0;
  if(nb.type==neighbor_face) {
    if(pmb->block_size.nx3 > 1) { // 3D
      // x1 direction
      if(nb.fid==INNER_X1 || nb.fid==OUTER_X1) {
        int i;
        if(nb.fid==INNER_X1) i=pmb->is;
        else i=pmb->ie+1;
        // unpack e2
        for(int k=pmb->ks; k<=pmb->ke+1; k++) {
          for(int j=pmb->js; j<=pmb->je; j++)
            e2(k,j,i)+=buf[p++];
        }
        // unpack e3
        for(int k=pmb->ks; k<=pmb->ke; k++) {
          for(int j=pmb->js; j<=pmb->je+1; j++)
            e3(k,j,i)+=buf[p++];
        }
      }
      // x2 direction
      else if(nb.fid==INNER_X2 || nb.fid==OUTER_X2) {
        int j;
        if(nb.fid==INNER_X2) j=pmb->js;
        else j=pmb->je+1;
        // unpack e1
        Real sign = (nb.polar and flip_across_pole_field[IB1]) ? -1.0 : 1.0;
        for(int k=pmb->ks; k<=pmb->ke+1; k++) {
          for(int i=pmb->is; i<=pmb->ie; i++)
            e1(k,j,i)+=sign*buf[p++];
        }
        // unpack e3
        sign = (nb.polar and flip_across_pole_field[IB3]) ? -1.0 : 1.0;
        for(int k=pmb->ks; k<=pmb->ke; k++) {
          for(int i=pmb->is; i<=pmb->ie+1; i++)
            e3(k,j,i)+=sign*buf[p++];
        }
      }
      // x3 direction
      else if(nb.fid==INNER_X3 || nb.fid==OUTER_X3) {
        int k;
        if(nb.fid==INNER_X3) k=pmb->ks;
        else k=pmb->ke+1;
        // unpack e1
        for(int j=pmb->js; j<=pmb->je+1; j++) {
          for(int i=pmb->is; i<=pmb->ie; i++)
            e1(k,j,i)+=buf[p++];
        }
        // unpack e2
        for(int j=pmb->js; j<=pmb->je; j++) {
          for(int i=pmb->is; i<=pmb->ie+1; i++)
            e2(k,j,i)+=buf[p++];
        }
      }
    }
    else if(pmb->block_size.nx2 > 1) { // 2D
      int k=pmb->ks;
      // x1 direction
      if(nb.fid==INNER_X1 || nb.fid==OUTER_X1) {
        int i;
        if(nb.fid==INNER_X1) i=pmb->is;
        else i=pmb->ie+1;
        // unpack e2
        for(int j=pmb->js; j<=pmb->je; j++) {
          e2(k+1,j,i)+=buf[p];
          e2(k,  j,i)+=buf[p++];
        }
        // unpack e3
        for(int j=pmb->js; j<=pmb->je+1; j++)
          e3(k,j,i)+=buf[p++];
      }
      // x2 direction
      else if(nb.fid==INNER_X2 || nb.fid==OUTER_X2) {
        int j;
        if(nb.fid==INNER_X2) j=pmb->js;
        else j=pmb->je+1;
        // unpack e1
        for(int i=pmb->is; i<=pmb->ie; i++) {
          e1(k+1,j,i)+=buf[p];
          e1(k  ,j,i)+=buf[p++];
        }
        // unpack e3
        for(int i=pmb->is; i<=pmb->ie+1; i++)
          e3(k,j,i)+=buf[p++];
      }
    }
    else { // 1D
      int i, j=pmb->js, k=pmb->ks;
      if(nb.fid==INNER_X1) i=pmb->is;
      else i=pmb->ie+1;
      // unpack e2
      e2(k+1,j,i)+=buf[p];
      e2(k  ,j,i)+=buf[p++];
      // unpack e3
      e3(k,j+1,i)+=buf[p];
      e3(k  ,j,i)+=buf[p++];
    }
  }
  else if(nb.type==neighbor_edge) {
    // x1x2 edge (2D and 3D)
    if(nb.eid>=0 && nb.eid<4) {
      int i, j;
      if((nb.eid&1)==0) i=pmb->is;
      else i=pmb->ie+1;
      if((nb.eid&2)==0) j=pmb->js;
      else j=pmb->je+1;
      // unpack e3
      Real sign = (nb.polar and flip_across_pole_field[IB3]) ? -1.0 : 1.0;
      for(int k=pmb->ks; k<=pmb->ke; k++)
        e3(k,j,i)+=sign*buf[p++];
    }
    // x1x3 edge
    else if(nb.eid>=4 && nb.eid<8) {
      int i, k;
      if((nb.eid&1)==0) i=pmb->is;
      else i=pmb->ie+1;
      if((nb.eid&2)==0) k=pmb->ks;
      else k=pmb->ke+1;
      // unpack e2
      for(int j=pmb->js; j<=pmb->je; j++)
        e2(k,j,i)+=buf[p++];
    }
    // x2x3 edge
    else if(nb.eid>=8 && nb.eid<12) {
      int j, k;
      if((nb.eid&1)==0) j=pmb->js;
      else j=pmb->je+1;
      if((nb.eid&2)==0) k=pmb->ks;
      else k=pmb->ke+1;
      // unpack e1
      Real sign = (nb.polar and flip_across_pole_field[IB1]) ? -1.0 : 1.0;
      for(int i=pmb->is; i<=pmb->ie; i++)
        e1(k,j,i)+=sign*buf[p++];
    }
  }

  return;
}


//--------------------------------------------------------------------------------------
//! \fn void BoundaryValues::SetEMFBoundaryFromFiner(Real *buf, const NeighborBlock& nb)
//  \brief Add up the EMF received from a block on the finer level
//         Later they will be divided in the AverageEMFBoundary function
void BoundaryValues::SetEMFBoundaryFromFiner(Real *buf, const NeighborBlock& nb)
{
  MeshBlock *pmb=pmy_mblock_;
  AthenaArray<Real> &e1=pmb->pfield->e.x1e;
  AthenaArray<Real> &e2=pmb->pfield->e.x2e;
  AthenaArray<Real> &e3=pmb->pfield->e.x3e;
  int p=0;
  if(nb.type==neighbor_face) {
    if(pmb->block_size.nx3 > 1) { // 3D
      // x1 direction
      if(nb.fid==INNER_X1 || nb.fid==OUTER_X1) {
        int i, jl=pmb->js, ju=pmb->je, kl=pmb->ks, ku=pmb->ke;
        if(nb.fid==INNER_X1) i=pmb->is;
        else i=pmb->ie+1;
        if(nb.fi1==0) ju=pmb->js+pmb->block_size.nx2/2-1;
        else jl=pmb->js+pmb->block_size.nx2/2;
        if(nb.fi2==0) ku=pmb->ks+pmb->block_size.nx3/2-1;
        else kl=pmb->ks+pmb->block_size.nx3/2;
        // unpack e2
        for(int k=kl; k<=ku+1; k++) {
          for(int j=jl; j<=ju; j++)
            e2(k,j,i)+=buf[p++];
        }
        // unpack e3
        for(int k=kl; k<=ku; k++) {
          for(int j=jl; j<=ju+1; j++)
            e3(k,j,i)+=buf[p++];
        }
      }
      // x2 direction
      else if(nb.fid==INNER_X2 || nb.fid==OUTER_X2) {
        int j, il=pmb->is, iu=pmb->ie, kl=pmb->ks, ku=pmb->ke;
        if(nb.fid==INNER_X2) j=pmb->js;
        else j=pmb->je+1;
        if(nb.fi1==0) iu=pmb->is+pmb->block_size.nx1/2-1;
        else il=pmb->is+pmb->block_size.nx1/2;
        if(nb.fi2==0) ku=pmb->ks+pmb->block_size.nx3/2-1;
        else kl=pmb->ks+pmb->block_size.nx3/2;
        // unpack e1
        Real sign = (nb.polar and flip_across_pole_field[IB1]) ? -1.0 : 1.0;
        for(int k=kl; k<=ku+1; k++) {
          for(int i=il; i<=iu; i++)
            e1(k,j,i)+=sign*buf[p++];
        }
        // unpack e3
        sign = (nb.polar and flip_across_pole_field[IB3]) ? -1.0 : 1.0;
        for(int k=kl; k<=ku; k++) {
          for(int i=il; i<=iu+1; i++)
            e3(k,j,i)+=sign*buf[p++];
        }
      }
      // x3 direction
      else if(nb.fid==INNER_X3 || nb.fid==OUTER_X3) {
        int k, il=pmb->is, iu=pmb->ie, jl=pmb->js, ju=pmb->je;
        if(nb.fid==INNER_X3) k=pmb->ks;
        else k=pmb->ke+1;
        if(nb.fi1==0) iu=pmb->is+pmb->block_size.nx1/2-1;
        else il=pmb->is+pmb->block_size.nx1/2;
        if(nb.fi2==0) ju=pmb->js+pmb->block_size.nx2/2-1;
        else jl=pmb->js+pmb->block_size.nx2/2;
        // unpack e1
        for(int j=jl; j<=ju+1; j++) {
          for(int i=il; i<=iu; i++)
            e1(k,j,i)+=buf[p++];
        }
        // unpack e2
        for(int j=jl; j<=ju; j++) {
          for(int i=il; i<=iu+1; i++)
            e2(k,j,i)+=buf[p++];
        }
      }
    }
    else if(pmb->block_size.nx2 > 1) { // 2D
      int k=pmb->ks;
      // x1 direction
      if(nb.fid==INNER_X1 || nb.fid==OUTER_X1) {
        int i, jl=pmb->js, ju=pmb->je;
        if(nb.fid==INNER_X1) i=pmb->is;
        else i=pmb->ie+1;
        if(nb.fi1==0) ju=pmb->js+pmb->block_size.nx2/2-1;
        else jl=pmb->js+pmb->block_size.nx2/2;
        // unpack e2
        for(int j=jl; j<=ju; j++) {
          e2(k+1,j,i)+=buf[p];
          e2(k,  j,i)+=buf[p++];
        }
        // unpack e3
        for(int j=jl; j<=ju+1; j++)
          e3(k,j,i)+=buf[p++];
      }
      // x2 direction
      else if(nb.fid==INNER_X2 || nb.fid==OUTER_X2) {
        int j, il=pmb->is, iu=pmb->ie;
        if(nb.fid==INNER_X2) j=pmb->js;
        else j=pmb->je+1;
        if(nb.fi1==0) iu=pmb->is+pmb->block_size.nx1/2-1;
        else il=pmb->is+pmb->block_size.nx1/2;
        // unpack e1
        for(int i=il; i<=iu; i++) {
          e1(k+1,j,i)+=buf[p];
          e1(k  ,j,i)+=buf[p++];
        }
        // unpack e3
        for(int i=il; i<=iu+1; i++)
          e3(k,j,i)+=buf[p++];
      }
    }
    else { // 1D
      int i, j=pmb->js, k=pmb->ks;
      if(nb.fid==INNER_X1) i=pmb->is;
      else i=pmb->ie+1;
      // unpack e2
      e2(k+1,j,i)+=buf[p];
      e2(k  ,j,i)+=buf[p++];
      // unpack e3
      e3(k,j+1,i)+=buf[p];
      e3(k  ,j,i)+=buf[p++];
    }
  }
  else if(nb.type==neighbor_edge) {
    if(pmb->block_size.nx3 > 1) { // 3D
      // x1x2 edge
      if(nb.eid>=0 && nb.eid<4) {
        int i, j, kl=pmb->ks, ku=pmb->ke;
        if((nb.eid&1)==0) i=pmb->is;
        else i=pmb->ie+1;
        if((nb.eid&2)==0) j=pmb->js;
        else j=pmb->je+1;
        if(nb.fi1==0) ku=pmb->ks+pmb->block_size.nx3/2-1;
        else kl=pmb->ks+pmb->block_size.nx3/2;
        // unpack e3
        Real sign = (nb.polar and flip_across_pole_field[IB3]) ? -1.0 : 1.0;
        for(int k=kl; k<=ku; k++)
          e3(k,j,i)+=sign*buf[p++];
      }
      // x1x3 edge
      else if(nb.eid>=4 && nb.eid<8) {
        int i, k, jl=pmb->js, ju=pmb->je;
        if((nb.eid&1)==0) i=pmb->is;
        else i=pmb->ie+1;
        if((nb.eid&2)==0) k=pmb->ks;
        else k=pmb->ke+1;
        if(nb.fi1==0) ju=pmb->js+pmb->block_size.nx2/2-1;
        else jl=pmb->js+pmb->block_size.nx2/2;
        // unpack e2
        for(int j=jl; j<=ju; j++)
          e2(k,j,i)+=buf[p++];
      }
      // x2x3 edge
      else if(nb.eid>=8 && nb.eid<12) {
        int j, k, il=pmb->is, iu=pmb->ie;
        if((nb.eid&1)==0) j=pmb->js;
        else j=pmb->je+1;
        if((nb.eid&2)==0) k=pmb->ks;
        else k=pmb->ke+1;
        if(nb.fi1==0) iu=pmb->is+pmb->block_size.nx1/2-1;
        else il=pmb->is+pmb->block_size.nx1/2;
        // unpack e1
        Real sign = (nb.polar and flip_across_pole_field[IB1]) ? -1.0 : 1.0;
        for(int i=il; i<=iu; i++)
          e1(k,j,i)+=sign*buf[p++];
      }
    }
    else if(pmb->block_size.nx2 > 1) { // 2D
      int i, j, k=pmb->ks;
      if((nb.eid&1)==0) i=pmb->is;
      else i=pmb->ie+1;
      if((nb.eid&2)==0) j=pmb->js;
      else j=pmb->je+1;
      // unpack e3
      e3(k,j,i)+=buf[p++];
    }
  }

  return;
}


//--------------------------------------------------------------------------------------
//! \fn void BoundaryValues::ClearCoarseEMFBoundary(void)
//  \brief Clear the EMFs on the surface/edge contacting with a finer block
void BoundaryValues::ClearCoarseEMFBoundary(void)
{
  MeshBlock *pmb=pmy_mblock_;
  AthenaArray<Real> &e1=pmb->pfield->e.x1e;
  AthenaArray<Real> &e2=pmb->pfield->e.x2e;
  AthenaArray<Real> &e3=pmb->pfield->e.x3e;
  int i, j, k, nl;
  // face
  for(int n=0; n<nface_; n++) {
    if(n==INNER_X1 || n==OUTER_X1) {
      if(n==INNER_X1) i=pmb->is;
      else i=pmb->ie+1;
      nl=pmb->nblevel[1][1][2*n];
      if(nl>pmb->loc.level) { // finer
        if(pmb->block_size.nx3 > 1) { // 3D
          for(int k=pmb->ks+1; k<=pmb->ke; k++) {
            for(int j=pmb->js; j<=pmb->je; j++)
              e2(k,j,i)=0.0;
          }
          for(int k=pmb->ks; k<=pmb->ke; k++) {
            for(int j=pmb->js+1; j<=pmb->je; j++)
              e3(k,j,i)=0.0;
          }
        }
        else if(pmb->block_size.nx2 > 1) { // 2D
          for(int j=pmb->js; j<=pmb->je; j++)
            e2(pmb->ks,j,i)=e2(pmb->ks+1,j,i)=0.0;
          for(int j=pmb->js+1; j<=pmb->je; j++)
            e3(pmb->ks,j,i)=0.0;
        }
        else { // 1D
          e2(pmb->ks,pmb->js,i)=e2(pmb->ks+1,pmb->js,i)=0.0;
          e3(pmb->ks,pmb->js,i)=e3(pmb->ks,pmb->js+1,i)=0.0;
        }
      }
    }
    if(n==INNER_X2 || n==OUTER_X2) {
      if(n==INNER_X2) j=pmb->js;
      else j=pmb->je+1;
      nl=pmb->nblevel[1][2*n-4][1];
      if(nl>pmb->loc.level) { // finer
        if(pmb->block_size.nx3 > 1) { // 3D
          for(int k=pmb->ks+1; k<=pmb->ke; k++) {
            for(int i=pmb->is; i<=pmb->ie; i++)
              e1(k,j,i)=0.0;
          }
          for(int k=pmb->ks; k<=pmb->ke; k++) {
            for(int i=pmb->is+1; i<=pmb->ie; i++)
              e3(k,j,i)=0.0;
          }
        }
        else if(pmb->block_size.nx2 > 1) { // 2D
          for(int i=pmb->is; i<=pmb->ie; i++)
            e1(pmb->ks,j,i)=e1(pmb->ks+1,j,i)=0.0;
          for(int i=pmb->is+1; i<=pmb->ie; i++)
            e3(pmb->ks,j,i)=0.0;
        }
      }
    }
    if(n==INNER_X3 || n==OUTER_X3) {
      if(n==INNER_X3) k=pmb->ks;
      else k=pmb->ke+1;
      nl=pmb->nblevel[2*n-8][1][1];
      if(nl>pmb->loc.level) { // finer
        // this is always 3D
        for(int j=pmb->js+1; j<=pmb->je; j++) {
          for(int i=pmb->is; i<=pmb->ie; i++)
            e1(k,j,i)=0.0;
        }
        for(int j=pmb->js; j<=pmb->je; j++) {
          for(int i=pmb->is+1; i<=pmb->ie; i++)
            e2(k,j,i)=0.0;
        }
      }
    }
  }
  // edge
  for(int n=0; n<nedge_; n++) {
    if(edge_flag_[n]==true) continue;
    if(n>=0 && n<4) {
      if((n&1)==0) i=pmb->is;
      else i=pmb->ie+1;
      if((n&2)==0) j=pmb->js;
      else j=pmb->je+1;
      for(int k=pmb->ks; k<=pmb->ke; k++)
        e3(k,j,i)=0.0;
    }
    // x1x3 edge
    else if(n>=4 && n<8) {
      if((n&1)==0) i=pmb->is;
      else i=pmb->ie+1;
      if((n&2)==0) k=pmb->ks;
      else k=pmb->ke+1;
      for(int j=pmb->js; j<=pmb->je; j++)
        e2(k,j,i)=0.0;
    }
    // x2x3 edge
    else if(n>=8 && n<12) {
      if((n&1)==0) j=pmb->js;
      else j=pmb->je+1;
      if((n&2)==0) k=pmb->ks;
      else k=pmb->ke+1;
      for(int i=pmb->is; i<=pmb->ie; i++)
        e1(k,j,i)=0.0;
    }
  }
  return;
}


//--------------------------------------------------------------------------------------
//! \fn void BoundaryValues::AverageEMFBoundary(void)
//  \brief Set EMF boundary received from a block on the finer level
void BoundaryValues::AverageEMFBoundary(void)
{
  MeshBlock *pmb=pmy_mblock_;
  AthenaArray<Real> &e1=pmb->pfield->e.x1e;
  AthenaArray<Real> &e2=pmb->pfield->e.x2e;
  AthenaArray<Real> &e3=pmb->pfield->e.x3e;
  int i, j, k, nl;
  // face
  for(int n=0; n<nface_; n++) {
    if ((pmb->block_bcs[n] != -1) && (pmb->block_bcs[n] != 4)) continue;
    if(n==INNER_X1 || n==OUTER_X1) {
      if(n==INNER_X1) i=pmb->is;
      else i=pmb->ie+1;
      nl=pmb->nblevel[1][1][2*n];
      if(nl==pmb->loc.level) { // same ; divide all the face EMFs by 2
        if(pmb->block_size.nx3 > 1) { // 3D
          for(int k=pmb->ks+1; k<=pmb->ke; k++) {
            for(int j=pmb->js; j<=pmb->je; j++)
              e2(k,j,i)*=0.5;
          }
          for(int k=pmb->ks; k<=pmb->ke; k++) {
            for(int j=pmb->js+1; j<=pmb->je; j++)
              e3(k,j,i)*=0.5;
          }
        }
        else if(pmb->block_size.nx2 > 1) { // 2D
          for(int j=pmb->js; j<=pmb->je; j++)
            e2(pmb->ks,j,i)*=0.5, e2(pmb->ks+1,j,i)*=0.5;
          for(int j=pmb->js+1; j<=pmb->je; j++)
            e3(pmb->ks,j,i)*=0.5;
        }
        else { // 1D
          e2(pmb->ks,pmb->js,i)*=0.5, e2(pmb->ks+1,pmb->js,i)*=0.5;
          e3(pmb->ks,pmb->js,i)*=0.5, e3(pmb->ks,pmb->js+1,i)*=0.5;
        }
      }
      else if(nl>pmb->loc.level) { // finer; divide the overlapping EMFs by 2
        if(pmb->block_size.nx3 > 1) { // 3D
          int k=pmb->ks+pmb->block_size.nx3/2;
          for(int j=pmb->js; j<=pmb->je; j++)
            e2(k,j,i)*=0.5;
        }
        if(pmb->block_size.nx2 > 1) { // 2D or 3D
          int j=pmb->js+pmb->block_size.nx2/2;
          for(int k=pmb->ks; k<=pmb->ke; k++)
            e3(k,j,i)*=0.5;
        }
      }
    }
    if(n==INNER_X2 || n==OUTER_X2) {
      if(n==INNER_X2) j=pmb->js;
      else j=pmb->je+1;
      nl=pmb->nblevel[1][2*n-4][1];
      if(nl==pmb->loc.level) { // same ; divide all the face EMFs by 2
        if(pmb->block_size.nx3 > 1) {
          for(int k=pmb->ks+1; k<=pmb->ke; k++) {
            for(int i=pmb->is; i<=pmb->ie; i++)
              e1(k,j,i)*=0.5;
          }
          for(int k=pmb->ks; k<=pmb->ke; k++) {
            for(int i=pmb->is+1; i<=pmb->ie; i++)
              e3(k,j,i)*=0.5;
          }
        }
        else if(pmb->block_size.nx2 > 1) {
          for(int i=pmb->is; i<=pmb->ie; i++)
            e1(pmb->ks,j,i)*=0.5, e1(pmb->ks+1,j,i)*=0.5;
          for(int i=pmb->is+1; i<=pmb->ie; i++)
            e3(pmb->ks,j,i)*=0.5;
        }
      }
      else if(nl>pmb->loc.level) { // finer; divide the overlapping EMFs by 2
        if(pmb->block_size.nx3 > 1) { // 3D
          int k=pmb->ks+pmb->block_size.nx3/2;
          for(int i=pmb->is; i<=pmb->ie; i++)
            e1(k,j,i)*=0.5;
        }
        if(pmb->block_size.nx2 > 1) { // 2D or 3D
          int i=pmb->is+pmb->block_size.nx1/2;
          for(int k=pmb->ks; k<=pmb->ke; k++)
            e3(k,j,i)*=0.5;
        }
      }
    }
    if(n==INNER_X3 || n==OUTER_X3) {
      if(n==INNER_X3) k=pmb->ks;
      else k=pmb->ke+1;
      nl=pmb->nblevel[2*n-8][1][1];
      if(nl==pmb->loc.level) { // same ; divide all the face EMFs by 2
        for(int j=pmb->js+1; j<=pmb->je; j++) {
          for(int i=pmb->is; i<=pmb->ie; i++)
            e1(k,j,i)*=0.5;
        }
        for(int j=pmb->js; j<=pmb->je; j++) {
          for(int i=pmb->is+1; i<=pmb->ie; i++)
            e2(k,j,i)*=0.5;
        }
      }
      else if(nl>pmb->loc.level) { // finer; divide the overlapping EMFs by 2
        // this is always 3D
        int j=pmb->js+pmb->block_size.nx2/2;
        for(int i=pmb->is; i<=pmb->ie; i++)
          e1(k,j,i)*=0.5;
        int i=pmb->is+pmb->block_size.nx1/2;
        for(int j=pmb->js; j<=pmb->je; j++)
          e2(k,j,i)*=0.5;
      }
    }
  }
  // edge
  for(int n=0; n<nedge_; n++) {
    if(nedge_fine_[n]==1) continue;
    Real div=1.0/(Real)nedge_fine_[n];
    // x1x2 edge (both 2D and 3D)
    if(n>=0 && n<4) {
      if((n&1)==0) i=pmb->is;
      else i=pmb->ie+1;
      if((n&2)==0) j=pmb->js;
      else j=pmb->je+1;
      for(int k=pmb->ks; k<=pmb->ke; k++)
        e3(k,j,i)*=div;
    }
    // x1x3 edge
    else if(n>=4 && n<8) {
      if((n&1)==0) i=pmb->is;
      else i=pmb->ie+1;
      if((n&2)==0) k=pmb->ks;
      else k=pmb->ke+1;
      for(int j=pmb->js; j<=pmb->je; j++)
        e2(k,j,i)*=div;
    }
    // x2x3 edge
    else if(n>=8 && n<12) {
      if((n&1)==0) j=pmb->js;
      else j=pmb->je+1;
      if((n&2)==0) k=pmb->ks;
      else k=pmb->ke+1;
      for(int i=pmb->is; i<=pmb->ie; i++)
        e1(k,j,i)*=div;
    }
  }
  return;
}

//--------------------------------------------------------------------------------------
//! \fn void BoundaryValues::ReceiveEMFCorrection(int step)
//  \brief Receive and Apply the surace EMF to the coarse neighbor(s) if needed
bool BoundaryValues::ReceiveEMFCorrection(int step)
{
  MeshBlock *pmb=pmy_mblock_;
  bool flag=true;

  if(firsttime_[step]==true) {
    for(int n=0; n<pmb->nneighbor; n++) { // first correct the same level
      NeighborBlock& nb = pmb->neighbor[n];
      if(nb.type!=neighbor_face && nb.type!=neighbor_edge) break;
      if(nb.level!=pmb->loc.level) continue;
      if((nb.type==neighbor_face) || ((nb.type==neighbor_edge) && (edge_flag_[nb.eid]==true))) {
        if(emfcor_flag_[step][nb.bufid]==boundary_completed) continue;
        if(emfcor_flag_[step][nb.bufid]==boundary_waiting) {
          if(nb.rank==Globals::my_rank) {// on the same process
            flag=false;
            continue;
          }
#ifdef MPI_PARALLEL
          else { // MPI boundary
            int test;
            MPI_Iprobe(MPI_ANY_SOURCE,MPI_ANY_TAG,MPI_COMM_WORLD,&test,MPI_STATUS_IGNORE);
            MPI_Test(&req_emfcor_recv_[step][nb.bufid],&test,MPI_STATUS_IGNORE);
            if(test==false) {
              flag=false;
              continue;
            }
            emfcor_flag_[step][nb.bufid] = boundary_arrived;
          }
#endif
        }
        // boundary arrived; apply EMF correction
        SetEMFBoundarySameLevel(emfcor_recv_[step][nb.bufid], nb);
        emfcor_flag_[step][nb.bufid] = boundary_completed;
      }
    }

    if(flag==false) return flag;
    if(pmb->pmy_mesh->multilevel==true)
      ClearCoarseEMFBoundary();
    firsttime_[step]=false;
  }

  if(pmb->pmy_mesh->multilevel==true) {
    for(int n=0; n<pmb->nneighbor; n++) { // then from finer
      NeighborBlock& nb = pmb->neighbor[n];
      if(nb.type!=neighbor_face && nb.type!=neighbor_edge) break;
      if(nb.level!=pmb->loc.level+1) continue;
      if(emfcor_flag_[step][nb.bufid]==boundary_completed) continue;
      if(emfcor_flag_[step][nb.bufid]==boundary_waiting) {
        if(nb.rank==Globals::my_rank) {// on the same process
          flag=false;
          continue;
        }
#ifdef MPI_PARALLEL
        else { // MPI boundary
          int test;
          MPI_Iprobe(MPI_ANY_SOURCE,MPI_ANY_TAG,MPI_COMM_WORLD,&test,MPI_STATUS_IGNORE);
          MPI_Test(&req_emfcor_recv_[step][nb.bufid],&test,MPI_STATUS_IGNORE);
          if(test==false) {
            flag=false;
            continue;
          }
          emfcor_flag_[step][nb.bufid] = boundary_arrived;
        }
#endif
      }
      // boundary arrived; apply EMF correction
      SetEMFBoundaryFromFiner(emfcor_recv_[step][nb.bufid], nb);
      emfcor_flag_[step][nb.bufid] = boundary_completed;
    }
  }
  if(flag==true)
    AverageEMFBoundary();
  return flag;
}


//--------------------------------------------------------------------------------------
//! \fn void BoundaryValues::ClearBoundaryForInit(void)
//  \brief clean up the boundary flags for initialization
void BoundaryValues::ClearBoundaryForInit(void)
{
  MeshBlock *pmb=pmy_mblock_;

  for(int n=0;n<pmb->nneighbor;n++) {
    NeighborBlock& nb = pmb->neighbor[n];
    hydro_flag_[0][nb.bufid] = boundary_waiting;
    if (MAGNETIC_FIELDS_ENABLED)
      field_flag_[0][nb.bufid] = boundary_waiting;
#ifdef MPI_PARALLEL
    if(nb.rank!=Globals::my_rank) {
      MPI_Wait(&req_hydro_send_[0][nb.bufid],MPI_STATUS_IGNORE); // Wait for Isend
      if (MAGNETIC_FIELDS_ENABLED)
        MPI_Wait(&req_field_send_[0][nb.bufid],MPI_STATUS_IGNORE); // Wait for Isend
    }
#endif
  }
  return;
}


//--------------------------------------------------------------------------------------
//! \fn void BoundaryValues::ClearBoundaryAll(void)
//  \brief clean up the boundary flags after each loop
void BoundaryValues::ClearBoundaryAll(void)
{
  MeshBlock *pmb=pmy_mblock_;
  for(int l=0;l<NSTEP;l++) {
    for(int n=0;n<pmb->nneighbor;n++) {
      NeighborBlock& nb = pmb->neighbor[n];
      hydro_flag_[l][nb.bufid] = boundary_waiting;
      if(nb.type==neighbor_face)
        flcor_flag_[l][nb.fid][nb.fi2][nb.fi1] = boundary_waiting;
      if (MAGNETIC_FIELDS_ENABLED) {
        field_flag_[l][nb.bufid] = boundary_waiting;
        if((nb.type==neighbor_face) || (nb.type==neighbor_edge))
          emfcor_flag_[l][nb.bufid] = boundary_waiting;
      }
#ifdef MPI_PARALLEL
      if(nb.rank!=Globals::my_rank) {
        MPI_Wait(&req_hydro_send_[l][nb.bufid],MPI_STATUS_IGNORE); // Wait for Isend
        if(nb.type==neighbor_face && nb.level<pmb->loc.level)
          MPI_Wait(&req_flcor_send_[l][nb.fid],MPI_STATUS_IGNORE); // Wait for Isend
        if (MAGNETIC_FIELDS_ENABLED) {
          MPI_Wait(&req_field_send_[l][nb.bufid],MPI_STATUS_IGNORE); // Wait for Isend
          if(nb.type==neighbor_face || nb.type==neighbor_edge) {
            if(nb.level < pmb->loc.level)
              MPI_Wait(&req_emfcor_send_[l][nb.bufid],MPI_STATUS_IGNORE); // Wait for Isend
            else if((nb.level==pmb->loc.level) && ((nb.type==neighbor_face)
                || ((nb.type==neighbor_edge) && (edge_flag_[nb.eid]==true))))
              MPI_Wait(&req_emfcor_send_[l][nb.bufid],MPI_STATUS_IGNORE); // Wait for Isend
          }
        }
      }
#endif
    }
  }
  return;
}


//--------------------------------------------------------------------------------------
//! \fn void BoundaryValues::ApplyPhysicalBoundaries(AthenaArray<Real> &pdst,
//           AthenaArray<Real> &cdst, FaceField &bfdst, AthenaArray<Real> &bcdst)
//                                                   FaceField &bdst)
//  \brief Apply all the physical boundary conditions for both hydro and field
void BoundaryValues::ApplyPhysicalBoundaries(AthenaArray<Real> &pdst,
     AthenaArray<Real> &cdst, FaceField &bfdst, AthenaArray<Real> &bcdst)
{
  MeshBlock *pmb=pmy_mblock_;
  Coordinates *pco=pmb->pcoord;
  int bis=pmb->is, bie=pmb->ie, bjs=pmb->js, bje=pmb->je, bks=pmb->ks, bke=pmb->ke;
  if(pmb->pmy_mesh->face_only==false) { // extend the ghost zone
    bis=pmb->is-NGHOST;
    bie=pmb->ie+NGHOST;
<<<<<<< HEAD
    if(HydroBoundary_[inner_x2]==NULL && pmb->block_size.nx2>1) bjs=pmb->js-NGHOST;
    if(HydroBoundary_[outer_x2]==NULL && pmb->block_size.nx2>1) bje=pmb->je+NGHOST;
    if(HydroBoundary_[inner_x3]==NULL && pmb->block_size.nx3>1) bks=pmb->ks-NGHOST;
    if(HydroBoundary_[outer_x3]==NULL && pmb->block_size.nx3>1) bke=pmb->ke+NGHOST;
  }
  // note : this is temporary; Hydro and Field Boundary functions will be merged soon
  if(FieldBoundary_[inner_x1]!=NULL && MAGNETIC_FIELDS_ENABLED) {
    FieldBoundary_[inner_x1](pmb, pco, bfdst, pmb->is, pmb->ie, bjs, bje, bks, bke);
    pmb->pfield->CalculateCellCenteredField(bfdst, bcdst, pco,
                                      pmb->is-NGHOST, pmb->is-1, bjs, bje, bks, bke);
  }
  if(HydroBoundary_[inner_x1]!=NULL) {
    HydroBoundary_[inner_x1](pmb, pco, pdst,  pmb->is, pmb->ie, bjs, bje, bks, bke);
=======
    // note : this is temporary; Hydro and Field Boundary functions will be merged soon
    if(BoundaryFunction_[INNER_X2]==NULL && pmb->block_size.nx2>1) bjs=pmb->js-NGHOST;
    if(BoundaryFunction_[OUTER_X2]==NULL && pmb->block_size.nx2>1) bje=pmb->je+NGHOST;
    if(BoundaryFunction_[INNER_X3]==NULL && pmb->block_size.nx3>1) bks=pmb->ks-NGHOST;
    if(BoundaryFunction_[OUTER_X3]==NULL && pmb->block_size.nx3>1) bke=pmb->ke+NGHOST;
  }

  // Apply boundary function on inner-x1
  if (BoundaryFunction_[INNER_X1] != NULL) {
    BoundaryFunction_[INNER_X1](pmb, pdst, bfdst, pmb->is, pmb->ie, bjs,bje,bks,bke);
    if(MAGNETIC_FIELDS_ENABLED) {
      pmb->pfield->CalculateCellCenteredField(bfdst, bcdst, pco,
        pmb->is-NGHOST, pmb->is-1, bjs, bje, bks, bke);
    }
>>>>>>> af2958a8
    pmb->phydro->pf_eos->PrimitiveToConserved(pdst, bcdst, cdst, pco,
      pmb->is-NGHOST, pmb->is-1, bjs, bje, bks, bke);
  }

  // Apply boundary function on outer-x1
  if (BoundaryFunction_[OUTER_X1] != NULL) {
    BoundaryFunction_[OUTER_X1](pmb, pdst, bfdst, pmb->is, pmb->ie, bjs,bje,bks,bke);
    if(MAGNETIC_FIELDS_ENABLED) {
      pmb->pfield->CalculateCellCenteredField(bfdst, bcdst, pco,
        pmb->ie+1, pmb->ie+NGHOST, bjs, bje, bks, bke);
    }
    pmb->phydro->pf_eos->PrimitiveToConserved(pdst, bcdst, cdst, pco,
      pmb->ie+1, pmb->ie+NGHOST, bjs, bje, bks, bke);
  }

  if(pmb->block_size.nx2>1) { // 2D or 3D

    // Apply boundary function on inner-x2
    if (BoundaryFunction_[INNER_X2] != NULL) {
      BoundaryFunction_[INNER_X2](pmb, pdst, bfdst, bis,bie, pmb->js, pmb->je, bks,bke);
      if(MAGNETIC_FIELDS_ENABLED) {
        pmb->pfield->CalculateCellCenteredField(bfdst, bcdst, pco,
          bis, bie, pmb->js-NGHOST, pmb->js-1, bks, bke);
      }
      pmb->phydro->pf_eos->PrimitiveToConserved(pdst, bcdst, cdst, pco,
        bis, bie, pmb->js-NGHOST, pmb->js-1, bks, bke);
    }

    // Apply boundary function on outer-x2
    if (BoundaryFunction_[OUTER_X2] != NULL) {
      BoundaryFunction_[OUTER_X2](pmb, pdst, bfdst, bis,bie, pmb->js, pmb->je, bks,bke);
      if(MAGNETIC_FIELDS_ENABLED) {
        pmb->pfield->CalculateCellCenteredField(bfdst, bcdst, pco,
          bis, bie, pmb->je+1, pmb->je+NGHOST, bks, bke);
      }
      pmb->phydro->pf_eos->PrimitiveToConserved(pdst, bcdst, cdst, pco,
        bis, bie, pmb->je+1, pmb->je+NGHOST, bks, bke);
    }
  }

  if(pmb->block_size.nx3>1) { // 3D
    if(pmb->pmy_mesh->face_only==false) {
      bjs=pmb->js-NGHOST;
      bje=pmb->je+NGHOST;
    }

    // Apply boundary function on inner-x3
    if (BoundaryFunction_[INNER_X3] != NULL) {
      BoundaryFunction_[INNER_X3](pmb, pdst, bfdst, bis,bie,bjs,bje, pmb->ks, pmb->ke);
      if(MAGNETIC_FIELDS_ENABLED) {
        pmb->pfield->CalculateCellCenteredField(bfdst, bcdst, pco,
          bis, bie, bjs, bje, pmb->ks-NGHOST, pmb->ks-1);
      }
      pmb->phydro->pf_eos->PrimitiveToConserved(pdst, bcdst, cdst, pco,
        bis, bie, bjs, bje, pmb->ks-NGHOST, pmb->ks-1);
    }

    // Apply boundary function on outer-x3
    if (BoundaryFunction_[OUTER_X3] != NULL) {
      BoundaryFunction_[OUTER_X3](pmb, pdst, bfdst, bis,bie,bjs,bje, pmb->ks, pmb->ke);
      if(MAGNETIC_FIELDS_ENABLED) {
        pmb->pfield->CalculateCellCenteredField(bfdst, bcdst, pco,
          bis, bie, bjs, bje, pmb->ke+1, pmb->ke+NGHOST);
      }
      pmb->phydro->pf_eos->PrimitiveToConserved(pdst, bcdst, cdst, pco,
        bis, bie, bjs, bje, pmb->ke+1, pmb->ke+NGHOST);
    }
  }

  return;
}


//--------------------------------------------------------------------------------------
//! \fn unsigned int CreateBufferID(int ox1, int ox2, int ox3, int fi1, int fi2)
//  \brief calculate a buffer identifier
unsigned int CreateBufferID(int ox1, int ox2, int ox3, int fi1, int fi2)
{
  unsigned int ux1=(unsigned)(ox1+1);
  unsigned int ux2=(unsigned)(ox2+1);
  unsigned int ux3=(unsigned)(ox3+1);
  return (ux1<<6) | (ux2<<4) | (ux3<<2) | (fi1<<1) | fi2;
}


//--------------------------------------------------------------------------------------
//! \fn int BufferID(int dim, bool multilevel, bool face_only)
//  \brief calculate neighbor indexes and target buffer IDs
int BufferID(int dim, bool multilevel, bool face_only)
{
  int nf1=1, nf2=1;
  if(multilevel==true) {
    if(dim>=2) nf1=2;
    if(dim>=3) nf2=2;
  }
  int b=0;
  // x1 face
  for(int n=-1; n<=1; n+=2) {
    for(int f2=0;f2<nf2;f2++) {
      for(int f1=0;f1<nf1;f1++) {
        ni_[b].ox1=n; ni_[b].ox2=0; ni_[b].ox3=0;
        ni_[b].fi1=f1; ni_[b].fi2=f2; ni_[b].type=neighbor_face;
        b++;
      }
    }
  }
  // x2 face
  if(dim>=2) {
    for(int n=-1; n<=1; n+=2) {
      for(int f2=0;f2<nf2;f2++) {
        for(int f1=0;f1<nf1;f1++) {
          ni_[b].ox1=0; ni_[b].ox2=n; ni_[b].ox3=0;
          ni_[b].fi1=f1; ni_[b].fi2=f2; ni_[b].type=neighbor_face;
          b++;
        }
      }
    }
  }
  if(dim==3) {
    // x3 face
    for(int n=-1; n<=1; n+=2) {
      for(int f2=0;f2<nf2;f2++) {
        for(int f1=0;f1<nf1;f1++) {
          ni_[b].ox1=0; ni_[b].ox2=0; ni_[b].ox3=n;
          ni_[b].fi1=f1; ni_[b].fi2=f2; ni_[b].type=neighbor_face;
          b++;
        }
      }
    }
  }
  // edges
  // x1x2
  if(dim>=2) {
    for(int m=-1; m<=1; m+=2) {
      for(int n=-1; n<=1; n+=2) {
        for(int f1=0;f1<nf2;f1++) {
          ni_[b].ox1=n; ni_[b].ox2=m; ni_[b].ox3=0;
          ni_[b].fi1=f1; ni_[b].fi2=0; ni_[b].type=neighbor_edge;
          b++;
        }
      }
    }
  }
  if(dim==3) {
    // x1x3
    for(int m=-1; m<=1; m+=2) {
      for(int n=-1; n<=1; n+=2) {
        for(int f1=0;f1<nf1;f1++) {
          ni_[b].ox1=n; ni_[b].ox2=0; ni_[b].ox3=m;
          ni_[b].fi1=f1; ni_[b].fi2=0; ni_[b].type=neighbor_edge;
          b++;
        }
      }
    }
    // x2x3
    for(int m=-1; m<=1; m+=2) {
      for(int n=-1; n<=1; n+=2) {
        for(int f1=0;f1<nf1;f1++) {
          ni_[b].ox1=0; ni_[b].ox2=n; ni_[b].ox3=m;
          ni_[b].fi1=f1; ni_[b].fi2=0; ni_[b].type=neighbor_edge;
          b++;
        }
      }
    }
    // corners
    for(int l=-1; l<=1; l+=2) {
      for(int m=-1; m<=1; m+=2) {
        for(int n=-1; n<=1; n+=2) {
          ni_[b].ox1=n; ni_[b].ox2=m; ni_[b].ox3=l;
          ni_[b].fi1=0; ni_[b].fi2=0; ni_[b].type=neighbor_corner;
          b++;
        }
      }
    }
  }

  for(int n=0;n<b;n++)
    bufid_[n]=CreateBufferID(ni_[n].ox1, ni_[n].ox2, ni_[n].ox3, ni_[n].fi1, ni_[n].fi2);

  return b;
}

int FindBufferID(int ox1, int ox2, int ox3, int fi1, int fi2, int bmax)
{
  int bid=CreateBufferID(ox1, ox2, ox3, fi1, fi2);

  for(int i=0;i<bmax;i++) {
    if(bid==bufid_[i]) return i;
  }
  return -1;
}

//--------------------------------------------------------------------------------------
//! \fn void BoundaryValues::ProlongateBoundaries(AthenaArray<Real> &pdst,
//           AthenaArray<Real> &cdst, FaceField &bdst, AthenaArray<Real> &bcdst)
//  \brief Prolongate the level boundary using the coarse data
void BoundaryValues::ProlongateBoundaries(AthenaArray<Real> &pdst,
     AthenaArray<Real> &cdst, FaceField &bfdst, AthenaArray<Real> &bcdst)
{
  MeshBlock *pmb=pmy_mblock_;
  MeshRefinement *pmr=pmb->pmr;
  int mox1, mox2, mox3;
  long int &lx1=pmb->loc.lx1;
  long int &lx2=pmb->loc.lx2;
  long int &lx3=pmb->loc.lx3;
  int &mylevel=pmb->loc.level;
  mox1=((int)(lx1&1L)<<1)-1;
  mox2=((int)(lx2&1L)<<1)-1;
  mox3=((int)(lx3&1L)<<1)-1;

  for(int n=0; n<pmb->nneighbor; n++) {
    NeighborBlock& nb = pmb->neighbor[n];
    if(nb.level >= mylevel) continue;

    int mytype=std::abs(nb.ox1)+std::abs(nb.ox2)+std::abs(nb.ox3);
    // fill the required ghost-ghost zone
    int nis, nie, njs, nje, nks, nke;
    nis=std::max(nb.ox1-1,-1), nie=std::min(nb.ox1+1,1);
    if(pmb->block_size.nx2==1) njs=0, nje=0;
    else njs=std::max(nb.ox2-1,-1), nje=std::min(nb.ox2+1,1);
    if(pmb->block_size.nx3==1) nks=0, nke=0;
    else nks=std::max(nb.ox3-1,-1), nke=std::min(nb.ox3+1,1);
    for(int nk=nks; nk<=nke; nk++) {
      for(int nj=njs; nj<=nje; nj++) {
        for(int ni=nis; ni<=nie; ni++) {
          int ntype=std::abs(ni)+std::abs(nj)+std::abs(nk);
          // skip myself or coarse levels; only the same level must be restricted
          if(ntype==0 || pmb->nblevel[nk+1][nj+1][ni+1]!=mylevel) continue;

          // this neighbor block is on the same level
          // and needs to be restricted for prolongation
          int ris, rie, rjs, rje, rks, rke;
          if(ni==0) {
            ris=pmb->cis, rie=pmb->cie;
            if(nb.ox1==1) ris=pmb->cie;
            else if(nb.ox1==-1) rie=pmb->cis;
          }
          else if(ni== 1) ris=pmb->cie+1, rie=pmb->cie+1;
          else if(ni==-1) ris=pmb->cis-1, rie=pmb->cis-1;
          if(nj==0) {
            rjs=pmb->cjs, rje=pmb->cje;
            if(nb.ox2==1) rjs=pmb->cje;
            else if(nb.ox2==-1) rje=pmb->cjs;
          }
          else if(nj== 1) rjs=pmb->cje+1, rje=pmb->cje+1;
          else if(nj==-1) rjs=pmb->cjs-1, rje=pmb->cjs-1;
          if(nk==0) {
            rks=pmb->cks, rke=pmb->cke;
            if(nb.ox3==1) rks=pmb->cke;
            else if(nb.ox3==-1) rke=pmb->cks;
          }
          else if(nk== 1) rks=pmb->cke+1, rke=pmb->cke+1;
          else if(nk==-1) rks=pmb->cks-1, rke=pmb->cks-1;

          pmb->pmr->RestrictCellCenteredValues(cdst, pmr->coarse_cons_, 0, NHYDRO-1,
                                               ris, rie, rjs, rje, rks, rke);
          if (MAGNETIC_FIELDS_ENABLED) {
            int rs=ris, re=rie+1;
            if(rs==pmb->cis   && pmb->nblevel[nk+1][nj+1][ni  ]<mylevel) rs++;
            if(re==pmb->cie+1 && pmb->nblevel[nk+1][nj+1][ni+2]<mylevel) re--;
            pmr->RestrictFieldX1(bfdst.x1f, pmr->coarse_b_.x1f, rs, re, rjs, rje, rks, rke);
            if(pmb->block_size.nx2 > 1) {
              rs=rjs, re=rje+1;
              if(rs==pmb->cjs   && pmb->nblevel[nk+1][nj  ][ni+1]<mylevel) rs++;
              if(re==pmb->cje+1 && pmb->nblevel[nk+1][nj+2][ni+1]<mylevel) re--;
              pmr->RestrictFieldX2(bfdst.x2f, pmr->coarse_b_.x2f, ris, rie, rs, re, rks, rke);
            }
            else 
              pmr->RestrictFieldX2(bfdst.x2f, pmr->coarse_b_.x2f, ris, rie, rjs, rje, rks, rke);
            if(pmb->block_size.nx3 > 1) {
              rs=rks, re=rke+1;
              if(rs==pmb->cks   && pmb->nblevel[nk  ][nj+1][ni+1]<mylevel) rs++;
              if(re==pmb->cke+1 && pmb->nblevel[nk+2][nj+1][ni+1]<mylevel) re--;
              pmr->RestrictFieldX3(bfdst.x3f, pmr->coarse_b_.x3f, ris, rie, rjs, rje, rs, re);
            }
            else
              pmr->RestrictFieldX3(bfdst.x3f, pmr->coarse_b_.x3f, ris, rie, rjs, rje, rks, rke);
          }
        }
      }
    }


    // calculate the loop limits for the ghost zones
    int cn = (NGHOST+1)/2;
    int si, ei, sj, ej, sk, ek, fsi, fei, fsj, fej, fsk, fek;
    if(nb.ox1==0) {
      si=pmb->cis, ei=pmb->cie;
      if((lx1&1L)==0L) ei++;
      else             si--;
    }
    else if(nb.ox1>0) si=pmb->cie+1,  ei=pmb->cie+cn;
    else              si=pmb->cis-cn, ei=pmb->cis-1;
    if(nb.ox2==0) {
      sj=pmb->cjs, ej=pmb->cje;
      if(pmb->block_size.nx2 > 1) {
        if((lx2&1L)==0L) ej++;
        else             sj--;
      }
    }
    else if(nb.ox2>0) sj=pmb->cje+1,  ej=pmb->cje+cn;
    else              sj=pmb->cjs-cn, ej=pmb->cjs-1;
    if(nb.ox3==0) {
      sk=pmb->cks, ek=pmb->cke;
      if(pmb->block_size.nx3 > 1) {
        if((lx3&1L)==0L) ek++;
        else             sk--;
      }
    }
    else if(nb.ox3>0) sk=pmb->cke+1,  ek=pmb->cke+cn;
    else              sk=pmb->cks-cn, ek=pmb->cks-1;

    // convert the ghost zone and ghost-ghost zones into primitive variables
    // this includes cell-centered field calculation
    int f1m=0, f1p=0, f2m=0, f2p=0, f3m=0, f3p=0;
    if(nb.ox1==0) {
      if(pmb->nblevel[1][1][0]!=-1) f1m=1;
      if(pmb->nblevel[1][1][2]!=-1) f1p=1;
    }
    else f1m=1, f1p=1;
    if(pmb->block_size.nx2>1) {
      if(nb.ox2==0) {
        if(pmb->nblevel[1][0][1]!=-1) f2m=1;
        if(pmb->nblevel[1][2][1]!=-1) f2p=1;
      }
      else f2m=1, f2p=1;
    }
    if(pmb->block_size.nx3>1) {
      if(nb.ox3==0) {
        if(pmb->nblevel[0][1][1]!=-1) f3m=1;
        if(pmb->nblevel[2][1][1]!=-1) f3p=1;
      }
      else f3m=1, f3p=1;
    }
    pmb->phydro->pf_eos->ConservedToPrimitive(pmr->coarse_cons_, pmr->coarse_prim_,
                 pmr->coarse_b_, pmr->coarse_prim_, pmr->coarse_bcc_, pmb->pcoarsec,
                 si-f1m, ei+f1p, sj-f2m, ej+f2p, sk-f3m, ek+f3p);

    // Apply physical boundaries
    if(nb.ox1==0) {
      if(BoundaryFunction_[INNER_X1]!=NULL) {
        BoundaryFunction_[INNER_X1](pmb, pmr->coarse_prim_, pmr->coarse_b_,
                                 pmb->cis, pmb->cie, sj, ej, sk, ek);
      }
      if(BoundaryFunction_[OUTER_X1]!=NULL) {
        BoundaryFunction_[OUTER_X1](pmb, pmr->coarse_prim_, pmr->coarse_b_,
                                 pmb->cis, pmb->cie, sj, ej, sk, ek);
      }
    }
<<<<<<< HEAD
    if(nb.ox2==0 && pmb->block_size.nx2 > 1) {
      if(HydroBoundary_[inner_x2]!=NULL) {
        HydroBoundary_[inner_x2](pmb, pmb->pcoarsec, pmr->coarse_prim_,
=======
    if(nb.ox2==0) {
      if(BoundaryFunction_[INNER_X2]!=NULL) {
        BoundaryFunction_[INNER_X2](pmb, pmr->coarse_prim_, pmr->coarse_b_,
>>>>>>> af2958a8
                                 si, ei, pmb->cjs, pmb->cje, sk, ek);
      }
      if(BoundaryFunction_[OUTER_X2]!=NULL) {
        BoundaryFunction_[OUTER_X2](pmb, pmr->coarse_prim_, pmr->coarse_b_,
                                 si, ei, pmb->cjs, pmb->cje, sk, ek);
      }
    }
<<<<<<< HEAD
    if(nb.ox3==0 && pmb->block_size.nx3 > 1) {
      if(HydroBoundary_[inner_x3]!=NULL) {
        HydroBoundary_[inner_x3](pmb, pmb->pcoarsec, pmr->coarse_prim_,
=======
    if(nb.ox3==0) {
      if(BoundaryFunction_[INNER_X3]!=NULL) {
        BoundaryFunction_[INNER_X3](pmb, pmr->coarse_prim_, pmr->coarse_b_,
>>>>>>> af2958a8
                                 si, ei, sj, ej, pmb->cks, pmb->cke);
      }
      if(BoundaryFunction_[OUTER_X3]!=NULL) {
        BoundaryFunction_[OUTER_X3](pmb, pmr->coarse_prim_, pmr->coarse_b_,
                                 si, ei, sj, ej, pmb->cks, pmb->cke);
      }
    }

    // now that the ghost-ghost zones are filled
    // calculate the loop limits for the finer grid
    fsi=(si-pmb->cis)*2+pmb->is,   fei=(ei-pmb->cis)*2+pmb->is+1;
    if(pmb->block_size.nx2 > 1)
      fsj=(sj-pmb->cjs)*2+pmb->js, fej=(ej-pmb->cjs)*2+pmb->js+1;
    else fsj=pmb->js, fej=pmb->je;
    if(pmb->block_size.nx3 > 1)
      fsk=(sk-pmb->cks)*2+pmb->ks, fek=(ek-pmb->cks)*2+pmb->ks+1;
    else fsk=pmb->ks, fek=pmb->ke;

    // prolongate hydro variables using primitive
    pmr->ProlongateCellCenteredValues(pmr->coarse_prim_, pdst, 0, NHYDRO-1,
                                      si, ei, sj, ej, sk, ek);
    // prollongate magnetic fields
    if (MAGNETIC_FIELDS_ENABLED) {
      int il, iu, jl, ju, kl, ku;
      il=si, iu=ei+1;
      if((nb.ox1>=0) && (pmb->nblevel[nb.ox3+1][nb.ox2+1][nb.ox1  ]>=mylevel)) il++;
      if((nb.ox1<=0) && (pmb->nblevel[nb.ox3+1][nb.ox2+1][nb.ox1+2]>=mylevel)) iu--;
      if(pmb->block_size.nx2 > 1) {
        jl=sj, ju=ej+1;
        if((nb.ox2>=0) && (pmb->nblevel[nb.ox3+1][nb.ox2  ][nb.ox1+1]>=mylevel)) jl++;
        if((nb.ox2<=0) && (pmb->nblevel[nb.ox3+1][nb.ox2+2][nb.ox1+1]>=mylevel)) ju--;
      }
      else jl=sj, ju=ej;
      if(pmb->block_size.nx3 > 1) {
        kl=sk, ku=ek+1;
        if((nb.ox3>=0) && (pmb->nblevel[nb.ox3  ][nb.ox2+1][nb.ox1+1]>=mylevel)) kl++;
        if((nb.ox3<=0) && (pmb->nblevel[nb.ox3+2][nb.ox2+1][nb.ox1+1]>=mylevel)) ku--;
      }
      else kl=sk, ku=ek;

      // step 1. calculate x1 outer surface fields and slopes
      pmr->ProlongateSharedFieldX1(pmr->coarse_b_.x1f, bfdst.x1f, il, iu, sj, ej, sk, ek);
      // step 2. calculate x2 outer surface fields and slopes
      pmr->ProlongateSharedFieldX2(pmr->coarse_b_.x2f, bfdst.x2f, si, ei, jl, ju, sk, ek);
      // step 3. calculate x3 outer surface fields and slopes
      pmr->ProlongateSharedFieldX3(pmr->coarse_b_.x3f, bfdst.x3f, si, ei, sj, ej, kl, ku);
      // step 4. calculate the internal finer fields using the Toth & Roe method
      pmr->ProlongateInternalField(bfdst, si, ei, sj, ej, sk, ek);

      // Field prolongation completed, calculate cell centered fields
      pmb->pfield->CalculateCellCenteredField(bfdst, bcdst, pmb->pcoord,
                                              fsi, fei, fsj, fej, fsk, fek);
    }
    // calculate conservative variables
    pmb->phydro->pf_eos->PrimitiveToConserved(pdst, bcdst, cdst, pmb->pcoord,
                                              fsi, fei, fsj, fej, fsk, fek);
  }
}<|MERGE_RESOLUTION|>--- conflicted
+++ resolved
@@ -717,58 +717,17 @@
         << "dirName = " << dir << " not valid" << std::endl;
     throw std::runtime_error(msg.str().c_str());
   }
-<<<<<<< HEAD
-  // temporary fix
-  pmy_mblock_->pmy_mesh->HydroBoundary_[dir]=my_bc;
-  if(pmy_mblock_->block_bcs[dir]<=0) return;
-  if(pmy_mblock_->block_bcs[dir]!=3) {
-    msg << "### FATAL ERROR in EnrollHydroBoundaryCondition function" << std::endl
-        << "A user-defined boundary condition flag (3) must be specified "
-        << "in the input file to use a user-defined boundary function." << std::endl;
-=======
   if(pmy_mblock_->block_bcs[dir]==BLOCK_BNDRY) return;
   if(pmy_mblock_->block_bcs[dir]!=USER_BNDRY) {
     msg << "### FATAL ERROR in EnrollBoundaryCondition function" << std::endl
         << "The boundary condition flag must be set to the string 'user' in the "
         << " <mesh> block in the input file to use user-enrolled BCs" << std::endl;
->>>>>>> af2958a8
     throw std::runtime_error(msg.str().c_str());
   }
   BoundaryFunction_[dir]=my_bc;
   return;
 }
 
-<<<<<<< HEAD
-
-//--------------------------------------------------------------------------------------
-//! \fn void BoundaryValues::EnrollFieldBoundaryFunction(enum direction dir,
-//                                                       BValField_t my_bc)
-//  \brief Enroll a user-defined boundary function for magnetic fields
-
-void BoundaryValues::EnrollFieldBoundaryFunction(enum direction dir,BValField_t my_bc)
-{
-  std::stringstream msg;
-  if(dir<0 || dir>5) {
-    msg << "### FATAL ERROR in EnrollFieldBoundaryCondition function" << std::endl
-        << "dirName = " << dir << " is not valid" << std::endl;
-    throw std::runtime_error(msg.str().c_str());
-  }
-  // temporary fix
-  pmy_mblock_->pmy_mesh->FieldBoundary_[dir]=my_bc;
-  if(pmy_mblock_->block_bcs[dir]<=0) return;
-  if(pmy_mblock_->block_bcs[dir]!=3) {
-    msg << "### FATAL ERROR in EnrollFieldBoundaryCondition function" << std::endl
-        << "A user-defined boundary condition flag (3) must be specified "
-        << "in the input file to use a user-defined boundary function." << std::endl;
-    throw std::runtime_error(msg.str().c_str());
-  }
-  FieldBoundary_[dir]=my_bc;
-  return;
-}
-
-
-=======
->>>>>>> af2958a8
 //--------------------------------------------------------------------------------------
 //! \fn void BoundaryValues::CheckBoundary(void)
 //  \brief checks if the boundary conditions are correctly enrolled
@@ -997,29 +956,20 @@
   else              sk=pmb->ks-NGHOST, ek=pmb->ks-1;
 
   int p=0;
-<<<<<<< HEAD
-  BufferUtility::Unpack4DData(buf, dst, 0, NHYDRO-1, si, ei, sj, ej, sk, ek, p);
-=======
-  for (int n=0; n<(NHYDRO); ++n) {
-    Real sign = (nb.polar and flip_across_pole_hydro[n]) ? -1.0 : 1.0;
-    for (int k=sk; k<=ek; ++k) {
-      if (nb.polar) {
+  if(nb.polar) {
+    for (int n=0; n<(NHYDRO); ++n) {
+      Real sign = (nb.polar and flip_across_pole_hydro[n]) ? -1.0 : 1.0;
+      for (int k=sk; k<=ek; ++k) {
         for (int j=ej; j>=sj; --j) {
 #pragma simd
           for (int i=si; i<=ei; ++i)
             dst(n,k,j,i) = sign * buf[p++];
         }
       }
-      else {
-        for (int j=sj; j<=ej; ++j) {
-#pragma simd
-          for (int i=si; i<=ei; ++i)
-            dst(n,k,j,i) = sign * buf[p++];
-        }
-      }
-    }
-  }
->>>>>>> af2958a8
+    }
+  }
+  else
+    BufferUtility::Unpack4DData(buf, dst, 0, NHYDRO-1, si, ei, sj, ej, sk, ek, p);
   return;
 }
 
@@ -1063,30 +1013,20 @@
   else               sk=pmb->cks-cng, ek=pmb->cks-1;
 
   int p=0;
-<<<<<<< HEAD
-  BufferUtility::Unpack4DData(buf, pmr->coarse_cons_, 0, NHYDRO-1,
-                              si, ei, sj, ej, sk, ek, p);
-=======
+  if (nb.polar) {
   for (int n=0; n<(NHYDRO); ++n) {
     Real sign = (nb.polar and flip_across_pole_hydro[n]) ? -1.0 : 1.0;
     for (int k=sk; k<=ek; ++k) {
-      if (nb.polar) {
-        for (int j=ej; j>=sj; --j) {
+      for (int j=ej; j>=sj; --j) {
 #pragma simd
-          for (int i=si; i<=ei; ++i)
-            pmr->coarse_cons_(n,k,j,i) = sign * buf[p++];
-        }
-      }
-      else {
-        for (int j=sj; j<=ej; ++j) {
-#pragma simd
-          for (int i=si; i<=ei; ++i)
-            pmr->coarse_cons_(n,k,j,i) = sign * buf[p++];
-        }
-      }
-    }
-  }
->>>>>>> af2958a8
+        for (int i=si; i<=ei; ++i)
+          pmr->coarse_cons_(n,k,j,i) = sign * buf[p++];
+      }
+    }
+  }
+  else
+    BufferUtility::Unpack4DData(buf, pmr->coarse_cons_, 0, NHYDRO-1,
+                                si, ei, sj, ej, sk, ek, p);    
   return;
 }
 
@@ -1141,29 +1081,20 @@
   else              sk=pmb->ks-NGHOST, ek=pmb->ks-1;
 
   int p=0;
-<<<<<<< HEAD
-  BufferUtility::Unpack4DData(buf, dst, 0, NHYDRO-1, si, ei, sj, ej, sk, ek, p);
-=======
-  for (int n=0; n<(NHYDRO); ++n) {
-    Real sign = (nb.polar and flip_across_pole_hydro[n]) ? -1.0 : 1.0;
-    for (int k=sk; k<=ek; ++k) {
-      if (nb.polar) {
+  if (nb.polar) {
+    for (int n=0; n<(NHYDRO); ++n) {
+      Real sign = (nb.polar and flip_across_pole_hydro[n]) ? -1.0 : 1.0;
+      for (int k=sk; k<=ek; ++k) {
         for (int j=sj; j<=ej; ++j) {
 #pragma simd
           for (int i=si; i<=ei; ++i)
             dst(n,k,j,i) = sign * buf[p++];
         }
       }
-      else {
-        for (int j=ej; j>=sj; --j) {
-#pragma simd
-          for (int i=si; i<=ei; ++i)
-            dst(n,k,j,i) = sign * buf[p++];
-        }
-      }
-    }
-  }
->>>>>>> af2958a8
+    }
+  }
+  else 
+    BufferUtility::Unpack4DData(buf, dst, 0, NHYDRO-1, si, ei, sj, ej, sk, ek, p);
   return;
 }
 
@@ -1746,28 +1677,19 @@
     if(nb.ox1>0) si--;
     else if(nb.ox1<0) ei++;
   }
-<<<<<<< HEAD
-  BufferUtility::Unpack3DData(buf, dst.x1f, si, ei, sj, ej, sk, ek, p);
-
-=======
-  Real sign = (nb.polar and flip_across_pole_field[IB1]) ? -1.0 : 1.0;
-  for (int k=sk; k<=ek; ++k) {
-    if (nb.polar) {
+  if (nb.polar) {
+    Real sign = (nb.polar and flip_across_pole_field[IB1]) ? -1.0 : 1.0;
+    for (int k=sk; k<=ek; ++k) {
       for (int j=ej; j>=sj; --j) {
 #pragma simd
         for (int i=si; i<=ei; ++i)
           dst.x1f(k,j,i)=sign*buf[p++];
       }
     }
-    else {
-      for (int j=sj; j<=ej; ++j) {
-#pragma simd
-        for (int i=si; i<=ei; ++i)
-          dst.x1f(k,j,i)=sign*buf[p++];
-      }
-    }
-  }
->>>>>>> af2958a8
+  }
+  else 
+    BufferUtility::Unpack3DData(buf, dst.x1f, si, ei, sj, ej, sk, ek, p);
+
   // bx2
   if(nb.ox1==0)      si=pmb->is,         ei=pmb->ie;
   else if(nb.ox1>0)  si=pmb->ie+1,       ei=pmb->ie+NGHOST;
@@ -1781,39 +1703,30 @@
     if(nb.ox2>0) sj--;
     else if(nb.ox2<0) ej++;
   }
-<<<<<<< HEAD
-  BufferUtility::Unpack3DData(buf, dst.x2f, si, ei, sj, ej, sk, ek, p);
-=======
-  sign = (nb.polar and flip_across_pole_field[IB2]) ? -1.0 : 1.0;
-  for (int k=sk; k<=ek; ++k) {
-    if (nb.polar) {
+  if (nb.polar) {
+    Real sign = (nb.polar and flip_across_pole_field[IB2]) ? -1.0 : 1.0;
+    for (int k=sk; k<=ek; ++k) {
       for (int j=ej; j>=sj; --j) {
 #pragma simd
         for (int i=si; i<=ei; ++i)
           dst.x2f(k,j,i)=sign*buf[p++];
       }
     }
-    else {
-      for (int j=sj; j<=ej; ++j) {
-#pragma simd
+    if (nb.ox2 < 0) {  // interpolate B^theta across top pole
+      for (int k=sk; k<=ek; ++k) {
         for (int i=si; i<=ei; ++i)
-          dst.x2f(k,j,i)=sign*buf[p++];
-      }
-    }
-  }
-  if (nb.polar and nb.ox2 < 0) {  // interpolate B^theta across top pole
-    for (int k=sk; k<=ek; ++k) {
-      for (int i=si; i<=ei; ++i)
-        dst.x2f(k,pmb->js,i) = 0.5 * (dst.x2f(k,pmb->js-1,i) + dst.x2f(k,pmb->js+1,i));
-    }
-  }
-  if (nb.polar and nb.ox2 > 0) {  // interpolate B^theta across bottom pole
-    for (int k=sk; k<=ek; ++k) {
-      for (int i=si; i<=ei; ++i)
-        dst.x2f(k,pmb->je+1,i) = 0.5 * (dst.x2f(k,pmb->je,i) + dst.x2f(k,pmb->je+2,i));
-    }
-  }
->>>>>>> af2958a8
+          dst.x2f(k,pmb->js,i) = 0.5 * (dst.x2f(k,pmb->js-1,i) + dst.x2f(k,pmb->js+1,i));
+      }
+    }
+    if (nb.ox2 > 0) {  // interpolate B^theta across bottom pole
+      for (int k=sk; k<=ek; ++k) {
+        for (int i=si; i<=ei; ++i)
+          dst.x2f(k,pmb->je+1,i) = 0.5 * (dst.x2f(k,pmb->je,i) + dst.x2f(k,pmb->je+2,i));
+      }
+    }
+  }
+  else
+    BufferUtility::Unpack3DData(buf, dst.x2f, si, ei, sj, ej, sk, ek, p);
   if(pmb->block_size.nx2==1) { // 1D
 #pragma simd
     for (int i=si; i<=ei; ++i)
@@ -1833,27 +1746,18 @@
     if(nb.ox3>0) sk--;
     else if(nb.ox3<0) ek++;
   }
-<<<<<<< HEAD
-  BufferUtility::Unpack3DData(buf, dst.x3f, si, ei, sj, ej, sk, ek, p);
-=======
-  sign = (nb.polar and flip_across_pole_field[IB3]) ? -1.0 : 1.0;
-  for (int k=sk; k<=ek; ++k) {
-    if (nb.polar) {
+  if (nb.polar) {
+    Real sign = (nb.polar and flip_across_pole_field[IB3]) ? -1.0 : 1.0;
+    for (int k=sk; k<=ek; ++k) {
       for (int j=ej; j>=sj; --j) {
 #pragma simd
         for (int i=si; i<=ei; ++i)
           dst.x3f(k,j,i)=sign*buf[p++];
       }
     }
-    else {
-      for (int j=sj; j<=ej; ++j) {
-#pragma simd
-        for (int i=si; i<=ei; ++i)
-          dst.x3f(k,j,i)=sign*buf[p++];
-      }
-    }
-  }
->>>>>>> af2958a8
+  }
+  else 
+    BufferUtility::Unpack3DData(buf, dst.x3f, si, ei, sj, ej, sk, ek, p);
   if(pmb->block_size.nx3==1) { // 1D or 2D
     for (int j=sj; j<=ej; ++j) {
 #pragma simd
@@ -1904,28 +1808,19 @@
   }
   else if(nb.ox3>0)  sk=pmb->cke+1,   ek=pmb->cke+cng;
   else               sk=pmb->cks-cng, ek=pmb->cks-1;
-<<<<<<< HEAD
-  BufferUtility::Unpack3DData(buf, pmr->coarse_b_.x1f, si, ei, sj, ej, sk, ek, p);
-=======
-
-  Real sign = (nb.polar and flip_across_pole_field[IB1]) ? -1.0 : 1.0;
-  for (int k=sk; k<=ek; ++k) {
-    if (nb.polar) {
+
+  if (nb.polar) {
+    Real sign = (nb.polar and flip_across_pole_field[IB1]) ? -1.0 : 1.0;
+    for (int k=sk; k<=ek; ++k) {
       for (int j=ej; j>=sj; --j) {
 #pragma simd
         for (int i=si; i<=ei; ++i)
           pmr->coarse_b_.x1f(k,j,i) = sign*buf[p++];
       }
     }
-    else {
-      for (int j=sj; j<=ej; ++j) {
-#pragma simd
-        for (int i=si; i<=ei; ++i)
-          pmr->coarse_b_.x1f(k,j,i) = sign*buf[p++];
-      }
-    }
-  }
->>>>>>> af2958a8
+  }
+  else 
+    BufferUtility::Unpack3DData(buf, pmr->coarse_b_.x1f, si, ei, sj, ej, sk, ek, p);
 
   // bx2
   if(nb.ox1==0) {
@@ -1945,28 +1840,19 @@
   }
   else if(nb.ox2>0)  sj=pmb->cje+1, ej=pmb->cje+2;
   else               sj=pmb->cjs-1, ej=pmb->cjs;
-<<<<<<< HEAD
-  BufferUtility::Unpack3DData(buf, pmr->coarse_b_.x2f, si, ei, sj, ej, sk, ek, p);
-=======
-
-  sign = (nb.polar and flip_across_pole_field[IB2]) ? -1.0 : 1.0;
-  for (int k=sk; k<=ek; ++k) {
-    if (nb.polar) {
+
+  if (nb.polar) {
+    Real sign = (nb.polar and flip_across_pole_field[IB2]) ? -1.0 : 1.0;
+    for (int k=sk; k<=ek; ++k) {
       for (int j=ej; j>=sj; --j) {
 #pragma simd
         for (int i=si; i<=ei; ++i)
           pmr->coarse_b_.x2f(k,j,i) = sign*buf[p++];
       }
     }
-    else {
-      for (int j=sj; j<=ej; ++j) {
-#pragma simd
-        for (int i=si; i<=ei; ++i)
-          pmr->coarse_b_.x2f(k,j,i) = sign*buf[p++];
-      }
-    }
-  }
->>>>>>> af2958a8
+  }
+  else
+    BufferUtility::Unpack3DData(buf, pmr->coarse_b_.x2f, si, ei, sj, ej, sk, ek, p);
 
   // bx3
   if(nb.ox2==0) {
@@ -1988,28 +1874,19 @@
   }
   else if(nb.ox3>0)  sk=pmb->cke+1, ek=pmb->cke+2;
   else               sk=pmb->cks-1, ek=pmb->cks;
-<<<<<<< HEAD
-  BufferUtility::Unpack3DData(buf, pmr->coarse_b_.x3f, si, ei, sj, ej, sk, ek, p);
-=======
-
-  sign = (nb.polar and flip_across_pole_field[IB3]) ? -1.0 : 1.0;
-  for (int k=sk; k<=ek; ++k) {
-    if (nb.polar) {
+
+  if (nb.polar) {
+    Real sign = (nb.polar and flip_across_pole_field[IB3]) ? -1.0 : 1.0;
+    for (int k=sk; k<=ek; ++k) {
       for (int j=ej; j>=sj; --j) {
 #pragma simd
         for (int i=si; i<=ei; ++i)
           pmr->coarse_b_.x3f(k,j,i) = sign*buf[p++];
       }
     }
-    else {
-      for (int j=sj; j<=ej; ++j) {
-#pragma simd
-        for (int i=si; i<=ei; ++i)
-          pmr->coarse_b_.x3f(k,j,i) = sign*buf[p++];
-      }
-    }
-  }
->>>>>>> af2958a8
+  }
+  else
+    BufferUtility::Unpack3DData(buf, pmr->coarse_b_.x3f, si, ei, sj, ej, sk, ek, p);
 
   return;
 }
@@ -2071,27 +1948,18 @@
   else if(nb.ox3>0) sk=pmb->ke+1,      ek=pmb->ke+NGHOST;
   else              sk=pmb->ks-NGHOST, ek=pmb->ks-1;
 
-<<<<<<< HEAD
-  BufferUtility::Unpack3DData(buf, dst.x1f, si, ei, sj, ej, sk, ek, p);
-=======
-  Real sign = (nb.polar and flip_across_pole_field[IB1]) ? -1.0 : 1.0;
-  for (int k=sk; k<=ek; ++k) {
-    if (nb.polar) {
+  if (nb.polar) {
+    Real sign = (nb.polar and flip_across_pole_field[IB1]) ? -1.0 : 1.0;
+    for (int k=sk; k<=ek; ++k) {
       for (int j=ej; j>=sj; --j) {
 #pragma simd
         for (int i=si; i<=ei; ++i)
           dst.x1f(k,j,i) = sign*buf[p++];
       }
     }
-    else {
-      for (int j=sj; j<=ej; ++j) {
-#pragma simd
-        for (int i=si; i<=ei; ++i)
-          dst.x1f(k,j,i) = sign*buf[p++];
-      }
-    }
-  }
->>>>>>> af2958a8
+  }
+  else 
+    BufferUtility::Unpack3DData(buf, dst.x1f, si, ei, sj, ej, sk, ek, p);
 
   // bx2
   if(nb.ox1==0) {
@@ -2123,27 +1991,18 @@
     else if(nb.ox2<0) ej++;
   }
 
-<<<<<<< HEAD
-  BufferUtility::Unpack3DData(buf, dst.x2f, si, ei, sj, ej, sk, ek, p);
-=======
-  sign = (nb.polar and flip_across_pole_field[IB2]) ? -1.0 : 1.0;
-  for (int k=sk; k<=ek; ++k) {
-    if (nb.polar) {
+  if (nb.polar) {
+    Real sign = (nb.polar and flip_across_pole_field[IB2]) ? -1.0 : 1.0;
+    for (int k=sk; k<=ek; ++k) {
       for (int j=ej; j>=sj; --j) {
 #pragma simd
         for (int i=si; i<=ei; ++i)
           dst.x2f(k,j,i) = sign*buf[p++];
       }
     }
-    else {
-      for (int j=sj; j<=ej; ++j) {
-#pragma simd
-        for (int i=si; i<=ei; ++i)
-          dst.x2f(k,j,i) = sign*buf[p++];
-      }
-    }
-  }
->>>>>>> af2958a8
+  }
+  else
+    BufferUtility::Unpack3DData(buf, dst.x2f, si, ei, sj, ej, sk, ek, p);
   if(pmb->block_size.nx2==1) { // 1D
 #pragma simd
     for (int i=si; i<=ei; ++i)
@@ -2187,28 +2046,19 @@
     if(nb.ox3>0) sk--;
     else if(nb.ox3<0) ek++;
   }
-<<<<<<< HEAD
-  BufferUtility::Unpack3DData(buf, dst.x3f, si, ei, sj, ej, sk, ek, p);
-=======
-
-  sign = (nb.polar and flip_across_pole_field[IB3]) ? -1.0 : 1.0;
-  for (int k=sk; k<=ek; ++k) {
-    if (nb.polar) {
+
+  if (nb.polar) {
+    Real sign = (nb.polar and flip_across_pole_field[IB3]) ? -1.0 : 1.0;
+    for (int k=sk; k<=ek; ++k) {
       for (int j=ej; j>=sj; --j) {
 #pragma simd
         for (int i=si; i<=ei; ++i)
           dst.x3f(k,j,i) = sign*buf[p++];
       }
     }
-    else {
-      for (int j=sj; j<=ej; ++j) {
-#pragma simd
-        for (int i=si; i<=ei; ++i)
-          dst.x3f(k,j,i) = sign*buf[p++];
-      }
-    }
-  }
->>>>>>> af2958a8
+  }
+  else 
+    BufferUtility::Unpack3DData(buf, dst.x3f, si, ei, sj, ej, sk, ek, p);
   if(pmb->block_size.nx3==1) { // 1D or 2D
     for (int j=sj; j<=ej; ++j) {
 #pragma simd
@@ -3384,28 +3234,12 @@
   if(pmb->pmy_mesh->face_only==false) { // extend the ghost zone
     bis=pmb->is-NGHOST;
     bie=pmb->ie+NGHOST;
-<<<<<<< HEAD
-    if(HydroBoundary_[inner_x2]==NULL && pmb->block_size.nx2>1) bjs=pmb->js-NGHOST;
-    if(HydroBoundary_[outer_x2]==NULL && pmb->block_size.nx2>1) bje=pmb->je+NGHOST;
-    if(HydroBoundary_[inner_x3]==NULL && pmb->block_size.nx3>1) bks=pmb->ks-NGHOST;
-    if(HydroBoundary_[outer_x3]==NULL && pmb->block_size.nx3>1) bke=pmb->ke+NGHOST;
-  }
-  // note : this is temporary; Hydro and Field Boundary functions will be merged soon
-  if(FieldBoundary_[inner_x1]!=NULL && MAGNETIC_FIELDS_ENABLED) {
-    FieldBoundary_[inner_x1](pmb, pco, bfdst, pmb->is, pmb->ie, bjs, bje, bks, bke);
-    pmb->pfield->CalculateCellCenteredField(bfdst, bcdst, pco,
-                                      pmb->is-NGHOST, pmb->is-1, bjs, bje, bks, bke);
-  }
-  if(HydroBoundary_[inner_x1]!=NULL) {
-    HydroBoundary_[inner_x1](pmb, pco, pdst,  pmb->is, pmb->ie, bjs, bje, bks, bke);
-=======
-    // note : this is temporary; Hydro and Field Boundary functions will be merged soon
     if(BoundaryFunction_[INNER_X2]==NULL && pmb->block_size.nx2>1) bjs=pmb->js-NGHOST;
     if(BoundaryFunction_[OUTER_X2]==NULL && pmb->block_size.nx2>1) bje=pmb->je+NGHOST;
     if(BoundaryFunction_[INNER_X3]==NULL && pmb->block_size.nx3>1) bks=pmb->ks-NGHOST;
     if(BoundaryFunction_[OUTER_X3]==NULL && pmb->block_size.nx3>1) bke=pmb->ke+NGHOST;
   }
-
+  // note : this is temporary; Hydro and Field Boundary functions will be merged soon
   // Apply boundary function on inner-x1
   if (BoundaryFunction_[INNER_X1] != NULL) {
     BoundaryFunction_[INNER_X1](pmb, pdst, bfdst, pmb->is, pmb->ie, bjs,bje,bks,bke);
@@ -3413,7 +3247,6 @@
       pmb->pfield->CalculateCellCenteredField(bfdst, bcdst, pco,
         pmb->is-NGHOST, pmb->is-1, bjs, bje, bks, bke);
     }
->>>>>>> af2958a8
     pmb->phydro->pf_eos->PrimitiveToConserved(pdst, bcdst, cdst, pco,
       pmb->is-NGHOST, pmb->is-1, bjs, bje, bks, bke);
   }
@@ -3763,15 +3596,9 @@
                                  pmb->cis, pmb->cie, sj, ej, sk, ek);
       }
     }
-<<<<<<< HEAD
     if(nb.ox2==0 && pmb->block_size.nx2 > 1) {
-      if(HydroBoundary_[inner_x2]!=NULL) {
-        HydroBoundary_[inner_x2](pmb, pmb->pcoarsec, pmr->coarse_prim_,
-=======
-    if(nb.ox2==0) {
       if(BoundaryFunction_[INNER_X2]!=NULL) {
         BoundaryFunction_[INNER_X2](pmb, pmr->coarse_prim_, pmr->coarse_b_,
->>>>>>> af2958a8
                                  si, ei, pmb->cjs, pmb->cje, sk, ek);
       }
       if(BoundaryFunction_[OUTER_X2]!=NULL) {
@@ -3779,15 +3606,9 @@
                                  si, ei, pmb->cjs, pmb->cje, sk, ek);
       }
     }
-<<<<<<< HEAD
     if(nb.ox3==0 && pmb->block_size.nx3 > 1) {
-      if(HydroBoundary_[inner_x3]!=NULL) {
-        HydroBoundary_[inner_x3](pmb, pmb->pcoarsec, pmr->coarse_prim_,
-=======
-    if(nb.ox3==0) {
       if(BoundaryFunction_[INNER_X3]!=NULL) {
         BoundaryFunction_[INNER_X3](pmb, pmr->coarse_prim_, pmr->coarse_b_,
->>>>>>> af2958a8
                                  si, ei, sj, ej, pmb->cks, pmb->cke);
       }
       if(BoundaryFunction_[OUTER_X3]!=NULL) {
