--- conflicted
+++ resolved
@@ -447,12 +447,7 @@
     mbcnt += pmesh->nbtotal;
     pmesh->step_since_lb++;
 
-<<<<<<< HEAD
-    if (pmesh->adaptive)
-      pmesh->AdaptiveMeshRefinement(pinput);
-=======
     pmesh->LoadBalancingAndAdaptiveMeshRefinement(pinput);
->>>>>>> 7e90e93d
 
     pmesh->NewTimeStep();
 #ifdef ENABLE_EXCEPTIONS
